/*
 * Copyright 2016-2018 John Grosh (jagrosh) & Kaidan Gustave (TheMonitorLizard)
 *
 * Licensed under the Apache License, Version 2.0 (the "License");
 * you may not use this file except in compliance with the License.
 * You may obtain a copy of the License at
 *
 *     http://www.apache.org/licenses/LICENSE-2.0
 *
 * Unless required by applicable law or agreed to in writing, software
 * distributed under the License is distributed on an "AS IS" BASIS,
 * WITHOUT WARRANTIES OR CONDITIONS OF ANY KIND, either express or implied.
 * See the License for the specific language governing permissions and
 * limitations under the License.
 */
dependencies {
<<<<<<< HEAD
    commons()
=======
    compileOnly jda()
>>>>>>> 6d8dce8b

    compile commons()
}<|MERGE_RESOLUTION|>--- conflicted
+++ resolved
@@ -14,11 +14,7 @@
  * limitations under the License.
  */
 dependencies {
-<<<<<<< HEAD
-    commons()
-=======
     compileOnly jda()
->>>>>>> 6d8dce8b
 
     compile commons()
 }