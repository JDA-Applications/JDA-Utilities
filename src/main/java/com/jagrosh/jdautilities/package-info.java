--- conflicted
+++ resolved
@@ -15,12 +15,8 @@
  */
 
 /**
-<<<<<<< HEAD
- * Base package for the entirety of this extension library! From here you can navigate to one of the child packages inside.
-=======
  * <p>Base package for the entirety of this extension library! From here you can navigate to one of the child packages inside.
->>>>>>> 6a5bc101
- * 
+ *
  * <p>The contents of this package are summarized as follows:
  * <ul>
  *     <li>{@link com.jagrosh.jdautilities.commandclient CommandClient Package}
