--- conflicted
+++ resolved
@@ -46,8 +46,6 @@
  * kind of results (IE: the "exact" list will never contain any results from a successful "starting with" match,
  * unless by chance they could technically be the same result).<p>
  *
-<<<<<<< HEAD
-=======
  * <b>Shard Manager Usage</b>
  *
  * <br>Methods that query an instance of {@link net.dv8tion.jda.core.JDA JDA} always have two implementations:
@@ -59,7 +57,6 @@
  *                        is available.</li>
  * </ul>
  *
->>>>>>> e78c34d6
  * <p>Many of these utilities were inspired by and ported to JDA 3.X from
  * <a href="https://github.com/jagrosh/Spectra/blob/master/src/spectra/utils/FinderUtil.java">Spectra's FinderUtil</a>
  * originally written by <a href="https://github.com/jagrosh/">jagrosh</a> in 2.X.
@@ -68,11 +65,7 @@
  * @author Kaidan Gustave
  */
 @SuppressWarnings("Duplicates")
-<<<<<<< HEAD
 public final class FinderUtil
-=======
-public class FinderUtil
->>>>>>> e78c34d6
 {
     public final static Pattern DISCORD_ID = Pattern.compile("\\d{17,20}"); // ID
     public final static Pattern FULL_USER_REF = Pattern.compile("(\\S.{0,30}\\S)\\s*#(\\d{4})"); // $1 -> username, $2 -> discriminator
@@ -149,17 +142,10 @@
         {
             String lowerName = fullRefMatch.group(1).toLowerCase();
             String discrim = fullRefMatch.group(2);
-<<<<<<< HEAD
-            List<User> users = jda.getUserCache().stream()
-                    .filter(user -> user.getName().toLowerCase().equals(lowerName)
-                            && user.getDiscriminator().equals(discrim))
-                    .collect(Collectors.toList());
-=======
             List<User> users = (manager != null ? manager.getUserCache() : jda.getUserCache())
                 .stream().filter(user -> user.getName().toLowerCase().equals(lowerName)
                                          && user.getDiscriminator().equals(discrim))
                 .collect(Collectors.toList());
->>>>>>> e78c34d6
             if(!users.isEmpty())
                 return users;
         }
@@ -175,11 +161,7 @@
         ArrayList<User> startswith = new ArrayList<>();
         ArrayList<User> contains = new ArrayList<>();
         String lowerquery = query.toLowerCase();
-<<<<<<< HEAD
-        jda.getUserCache().forEach(user -> {
-=======
         (manager != null? manager.getUserCache() : jda.getUserCache()).forEach(user -> {
->>>>>>> e78c34d6
             String name = user.getName();
             if(name.equals(query))
                 exact.add(user);
@@ -210,11 +192,7 @@
      *     <br><b>NOTE:</b> this can return a list with more than one entity.</li>
      * </ul>
      *
-<<<<<<< HEAD
      * <p><b>WARNING</b>
-=======
-     * <b>WARNING</b>
->>>>>>> e78c34d6
      *
      * <p>Unlike the other finder methods, this one has two very unique features that set it apart from the rest:
      * <ul>
@@ -402,25 +380,7 @@
      */
     public static List<TextChannel> findTextChannels(String query, JDA jda)
     {
-<<<<<<< HEAD
-        Matcher channelMention = CHANNEL_MENTION.matcher(query);
-        if(channelMention.matches())
-        {
-            TextChannel tc = jda.getTextChannelById(channelMention.group(1));
-            if(tc!=null)
-                return Collections.singletonList(tc);
-        }
-        else if(DISCORD_ID.matcher(query).matches())
-        {
-            TextChannel tc = jda.getTextChannelById(query);
-            if(tc!=null)
-                return Collections.singletonList(tc);
-        }
-
-        return genericTextChannelSearch(query, jda.getTextChannelCache());
-=======
         return jdaTextChannelSearch(query, jda, true);
->>>>>>> e78c34d6
     }
 
     /**
@@ -482,9 +442,6 @@
         return genericTextChannelSearch(query, guild.getTextChannelCache());
     }
 
-<<<<<<< HEAD
-    // Generic search for findTextChannels methods
-=======
     private static List<TextChannel> jdaTextChannelSearch(String query, JDA jda, boolean useShardManager)
     {
         Matcher channelMention = CHANNEL_MENTION.matcher(query);
@@ -508,7 +465,6 @@
         return genericTextChannelSearch(query, manager != null? manager.getTextChannelCache() : jda.getTextChannelCache());
     }
 
->>>>>>> e78c34d6
     private static List<TextChannel> genericTextChannelSearch(String query, SnowflakeCacheView<TextChannel> cache)
     {
         ArrayList<TextChannel> exact = new ArrayList<>();
@@ -612,9 +568,6 @@
             if(vc!=null)
                 return Collections.singletonList(vc);
         }
-<<<<<<< HEAD
-        return genericVoiceChannelSearch(query, jda.getVoiceChannelCache());
-=======
 
         return genericVoiceChannelSearch(query, manager != null? manager.getVoiceChannelCache() : jda.getVoiceChannelCache());
     }
@@ -686,7 +639,6 @@
     public static List<Category> findShardCategories(String query, JDA jda)
     {
         return jdaCategorySearch(query, jda, false);
->>>>>>> e78c34d6
     }
 
     /**
@@ -710,56 +662,17 @@
             if(cat != null)
                 return Collections.singletonList(cat);
         }
-<<<<<<< HEAD
-        return genericVoiceChannelSearch(query, guild.getVoiceChannelCache());
-    }
-
-    // Generic search for findVoiceChannels methods
-    private static List<VoiceChannel> genericVoiceChannelSearch(String query, SnowflakeCacheView<VoiceChannel> cache)
-    {
-        ArrayList<VoiceChannel> exact = new ArrayList<>();
-        ArrayList<VoiceChannel> wrongcase = new ArrayList<>();
-        ArrayList<VoiceChannel> startswith = new ArrayList<>();
-        ArrayList<VoiceChannel> contains = new ArrayList<>();
-        String lowerquery = query.toLowerCase();
-        cache.forEach((vc) -> {
-            String name = vc.getName();
-            if(name.equals(query))
-                exact.add(vc);
-            else if(name.equalsIgnoreCase(query) && exact.isEmpty())
-                wrongcase.add(vc);
-            else if(name.toLowerCase().startsWith(lowerquery) && wrongcase.isEmpty())
-                startswith.add(vc);
-            else if(name.toLowerCase().contains(lowerquery) && startswith.isEmpty())
-                contains.add(vc);
-        });
-        if(!exact.isEmpty())
-            return Collections.unmodifiableList(exact);
-        if(!wrongcase.isEmpty())
-            return Collections.unmodifiableList(wrongcase);
-        if(!startswith.isEmpty())
-            return Collections.unmodifiableList(startswith);
-        return Collections.unmodifiableList(contains);
-    }
-
-    /**
-     * Queries a provided instance of {@link net.dv8tion.jda.core.JDA JDA} for
-     * {@link net.dv8tion.jda.core.entities.Category Categories}.
-     *
-     * <p>The standard search does not follow any special cases.
-     *
-     * @param  query
-     *         The String query to search by
-     * @param  jda
-     *         The instance of JDA to search from
-     *
-     * @return A possibly-empty {@link java.util.List List} of Categories found by the query from the provided JDA instance.
-     */
-    public static List<Category> findCategories(String query, JDA jda)
-    {
+
+        return genericCategorySearch(query, guild.getCategoryCache());
+    }
+
+    private static List<Category> jdaCategorySearch(String query, JDA jda, boolean useShardManager)
+    {
+        ShardManager manager = useShardManager? jda.asBot().getShardManager() : null;
+
         if(DISCORD_ID.matcher(query).matches())
         {
-            Category cat = jda.getCategoryById(query);
+            Category cat = manager != null? manager.getCategoryById(query) : jda.getCategoryById(query);
             if(cat != null)
                 return Collections.singletonList(cat);
         }
@@ -767,32 +680,6 @@
         return genericCategorySearch(query, jda.getCategoryCache());
     }
 
-    /**
-     * Queries a provided {@link net.dv8tion.jda.core.entities.Guild Guild} for
-     * {@link net.dv8tion.jda.core.entities.Category Categories}.
-     *
-     * <p>The standard search does not follow any special cases.
-     *
-     * @param  query
-     *         The String query to search by
-     * @param  guild
-     *         The Guild to search from
-     *
-     * @return A possibly-empty {@link java.util.List List} of Categories found by the query from the provided Guild.
-     */
-    public static List<Category> findCategories(String query, Guild guild)
-    {
-        if(DISCORD_ID.matcher(query).matches())
-        {
-            Category cat = guild.getCategoryById(query);
-            if(cat != null)
-                return Collections.singletonList(cat);
-        }
-
-        return genericCategorySearch(query, guild.getCategoryCache());
-    }
-
-    // Generic search for findCategories methods
     private static List<Category> genericCategorySearch(String query, SnowflakeCacheView<Category> cache)
     {
         ArrayList<Category> exact = new ArrayList<>();
@@ -813,46 +700,6 @@
         });
         if(!exact.isEmpty())
             return Collections.unmodifiableList(exact);
-=======
-
-        return genericCategorySearch(query, guild.getCategoryCache());
-    }
-
-    private static List<Category> jdaCategorySearch(String query, JDA jda, boolean useShardManager)
-    {
-        ShardManager manager = useShardManager? jda.asBot().getShardManager() : null;
-
-        if(DISCORD_ID.matcher(query).matches())
-        {
-            Category cat = manager != null? manager.getCategoryById(query) : jda.getCategoryById(query);
-            if(cat != null)
-                return Collections.singletonList(cat);
-        }
-
-        return genericCategorySearch(query, jda.getCategoryCache());
-    }
-
-    private static List<Category> genericCategorySearch(String query, SnowflakeCacheView<Category> cache)
-    {
-        ArrayList<Category> exact = new ArrayList<>();
-        ArrayList<Category> wrongcase = new ArrayList<>();
-        ArrayList<Category> startswith = new ArrayList<>();
-        ArrayList<Category> contains = new ArrayList<>();
-        String lowerquery = query.toLowerCase();
-        cache.forEach(cat -> {
-            String name = cat.getName();
-            if(name.equals(query))
-                exact.add(cat);
-            else if(name.equalsIgnoreCase(query) && exact.isEmpty())
-                wrongcase.add(cat);
-            else if(name.toLowerCase().startsWith(lowerquery) && wrongcase.isEmpty())
-                startswith.add(cat);
-            else if(name.toLowerCase().contains(lowerquery) && startswith.isEmpty())
-                contains.add(cat);
-        });
-        if(!exact.isEmpty())
-            return Collections.unmodifiableList(exact);
->>>>>>> e78c34d6
         if(!wrongcase.isEmpty())
             return Collections.unmodifiableList(wrongcase);
         if(!startswith.isEmpty())
@@ -917,14 +764,10 @@
 
     /**
      * Queries a provided instance of {@link net.dv8tion.jda.core.JDA JDA} for
-<<<<<<< HEAD
-     * {@link net.dv8tion.jda.core.entities.Emote Emote}s.
-=======
      * {@link net.dv8tion.jda.core.entities.Emote Emote}s.<p>
      *
      * If a {@link net.dv8tion.jda.bot.sharding.ShardManager ShardManager} is available this will query across that
      * instead of the JDA instance.
->>>>>>> e78c34d6
      *
      * <p>The following special case is applied before the standard search is done:
      * <ul>
@@ -939,29 +782,6 @@
      * @param  jda
      *         The instance of JDA to search from
      *
-<<<<<<< HEAD
-     * @return A possibly-empty {@link java.util.List List} of Emotes found by the query from the provided Guild.
-     */
-    public static List<Emote> findEmotes(String query, JDA jda)
-    {
-        Matcher mentionMatcher = EMOTE_MENTION.matcher(query);
-        if(DISCORD_ID.matcher(query).matches())
-        {
-            Emote emote = jda.getEmoteById(query);
-            if(emote != null)
-                return Collections.singletonList(emote);
-        }
-        else if(mentionMatcher.matches())
-        {
-            String emoteName = mentionMatcher.group(1);
-            String emoteId = mentionMatcher.group(2);
-            Emote emote = jda.getEmoteById(emoteId);
-            if(emote != null && emote.getName().equals(emoteName))
-                return Collections.singletonList(emote);
-        }
-
-        return genericEmoteSearch(query, jda.getEmoteCache());
-=======
      * @return A possibly-empty {@link java.util.List List} of Emotes found by the query from the provided JDA instance.
      */
     public static List<Emote> findEmotes(String query, JDA jda)
@@ -994,7 +814,6 @@
     public static List<Emote> findShardEmotes(String query, JDA jda)
     {
         return jdaFindEmotes(query, jda, false);
->>>>>>> e78c34d6
     }
 
     /**
@@ -1037,9 +856,6 @@
         return genericEmoteSearch(query, guild.getEmoteCache());
     }
 
-<<<<<<< HEAD
-    // Generic search for findEmotes methods
-=======
     private static List<Emote> jdaFindEmotes(String query, JDA jda, boolean useShardManager)
     {
         Matcher mentionMatcher = EMOTE_MENTION.matcher(query);
@@ -1064,7 +880,6 @@
         return genericEmoteSearch(query, jda.getEmoteCache());
     }
 
->>>>>>> e78c34d6
     private static List<Emote> genericEmoteSearch(String query, SnowflakeCacheView<Emote> cache)
     {
         ArrayList<Emote> exact = new ArrayList<>();
