/*
 * Copyright 2016 John Grosh (jagrosh).
 *
 * Licensed under the Apache License, Version 2.0 (the "License");
 * you may not use this file except in compliance with the License.
 * You may obtain a copy of the License at
 *
 *      http://www.apache.org/licenses/LICENSE-2.0
 *
 * Unless required by applicable law or agreed to in writing, software
 * distributed under the License is distributed on an "AS IS" BASIS,
 * WITHOUT WARRANTIES OR CONDITIONS OF ANY KIND, either express or implied.
 * See the License for the specific language governing permissions and
 * limitations under the License.
 */
package com.jagrosh.jdautilities.commandclient;

import java.io.File;
import java.util.ArrayList;
import java.util.function.Consumer;
import com.jagrosh.jdautilities.commandclient.impl.CommandClientImpl;
import net.dv8tion.jda.client.entities.Group;
import net.dv8tion.jda.core.JDA;
import net.dv8tion.jda.core.MessageBuilder;
import net.dv8tion.jda.core.entities.*;
import net.dv8tion.jda.core.events.message.MessageReceivedEvent;
import net.dv8tion.jda.core.exceptions.PermissionException;

/**
 * A wrapper class for a {@link net.dv8tion.jda.core.events.message.MessageReceivedEvent MessageReceivedEvent},
 * {@link com.jagrosh.jdautilities.commandclient.CommandClient CommandClient}, and String user arguments
 * compatible with all {@link com.jagrosh.jdautilities.commandclient.Command Command}s.
 * 
 * <p>From here, developers can invoke several useful and specialized methods to assist in Command function and
 * development. There are also "extension" methods for all methods found in MessageReceivedEvent.
 * 
 * <p>Methods with "reply" in their name can be used to instantly send a {@link net.dv8tion.jda.core.entities.Message Message} 
 * response to the {@link net.dv8tion.jda.core.entities.MessageChannel MessageChannel} the MessageReceivedEvent was in.
 * <br>All {@link net.dv8tion.jda.core.requests.RestAction RestAction} returned by sending a response using these
 * methods automatically {@link net.dv8tion.jda.core.requests.RestAction#queue() RestAction#queue()}, and no further developer
 * input is required.
 * 
 * @author John Grosh (jagrosh)
 */
public class CommandEvent
{
    public static int MAX_MESSAGES = 2;
    
    private final MessageReceivedEvent event;
    private String args;
    private final CommandClient client;
    
    /**
     * Constructor for a CommandEvent.
     * 
     * <p><b>You should not call this!</b>
     * <br>It is a generated wrapper for a {@link net.dv8tion.jda.core.events.message.MessageReceivedEvent MessageReceivedEvent}.
     * 
     * @param  event
     *         The initial MessageReceivedEvent
     * @param  args
     *         The String arguments after the command call
     * @param  client
     *         The {@link com.jagrosh.jdautilities.commandclient.CommandClient CommandClient}
     */
    public CommandEvent(MessageReceivedEvent event, String args, CommandClient client)
    {
        this.event = event;
        this.args = args == null ? "" : args;
        this.client = client;
    }
    
    /**
     * Returns the user's String arguments for the command.
     * <br>If no arguments have been supplied, then this will return an empty String.
     * 
     * @return Never-null arguments that a user has supplied to a command
     */
    public String getArgs()
    {
        return args;
    }
    
    void setArgs(String args)
    {
        this.args = args;
    }
    
    /**
     * Returns the underlying {@link net.dv8tion.jda.core.events.message.MessageReceivedEvent MessageReceivedEvent}
     * for this CommandEvent.
     * 
     * @return The underlying MessageReceivedEvent
     */
    public MessageReceivedEvent getEvent()
    {
        return event;
    }
    
    /**
     * Returns the {@link com.jagrosh.jdautilities.commandclient.CommandClient CommandClient}
     * that initiated this CommandEvent.
     * 
     * @return The initiating CommandClient
     */
    public CommandClient getClient()
    {
        return client;
    }

    /**
     * Links a {@link net.dv8tion.jda.core.entities.Message Message} with the calling Message
     * contained by this CommandEvent.
     *
     * <p>This method is exposed for those who wish to use linked deletion but may require usage of
     * {@link net.dv8tion.jda.core.entities.MessageChannel#sendMessage(Message) MessageChannel#sendMessage()}
     * or for other reasons cannot use the standard {@code reply()} methods.
     *
     * <p>The following conditions must be met when using this method or an {@link java.lang.IllegalArgumentException
     * IllegalArgumentException} will be thrown:
     * <ul>
     *     <li>The Message provided is from the bot (IE: {@link net.dv8tion.jda.core.entities.SelfUser SelfUser}).</li>
     *     <li>The base {@link com.jagrosh.jdautilities.commandclient.CommandClient CommandClient} must be using
     *     linked deletion (IE: {@link com.jagrosh.jdautilities.commandclient.CommandClient#usesLinkedDeletion()
     *     CommandClient#usesLinkedDeletion()} returns {@code true})</li>
     * </ul>
     *
     * @param  message
     *         The Message to add, must be from the SelfUser while linked deletion is being used.
     *
     * @throws java.lang.IllegalArgumentException
     *         One or more of the criteria to use this method are not met (see above).
     */
    public void linkId(Message message)
    {
        if(!message.getAuthor().equals(getSelfUser()))
            throw new IllegalArgumentException("Attempted to link a Message who's author was not the bot!");
        if(!client.usesLinkedDeletion())
            throw new IllegalArgumentException("Linked Deletion has been disabled for this CommandClient!");
        ((CommandClientImpl)client).linkIds(event.getMessageIdLong(), message);
    }

    // functional calls

    /**
     * Replies with a String message.
     * 
     * <p>The {@link net.dv8tion.jda.core.requests.RestAction RestAction} returned by
     * sending the response as a {@link net.dv8tion.jda.core.entities.Message Message} 
     * automatically does {@link net.dv8tion.jda.core.requests.RestAction#queue() RestAction#queue()}.
     * 
     * <p><b>NOTE:</b> This message can exceed the 2000 character cap, and will be sent
     * in two split Messages.
     * 
     * @param  message
     *         A String message to reply with
     */
    public void reply(String message)
    {
        sendMessage(event.getChannel(), message);
    }
    
    /**
     * Replies with a String message and then queues a {@link java.util.function.Consumer}.
     * 
     * <p>The {@link net.dv8tion.jda.core.requests.RestAction RestAction} returned by
     * sending the response as a {@link net.dv8tion.jda.core.entities.Message Message} 
     * automatically does {@link net.dv8tion.jda.core.requests.RestAction#queue() RestAction#queue()}
     * with the provided Consumer as it's success callback.
     * 
     * <p><b>NOTE:</b> This message can exceed the 2000 character cap, and will be sent in 
     * two split Messages.
     * <br>The Consumer will be applied to the last message sent if this occurs.
     * 
     * @param  message
     *         A String message to reply with
     * @param  success
     *         The Consumer to queue after sending the Message is sent.
     */
    public void reply(String message, Consumer<Message> success)
    {
    	sendMessage(event.getChannel(), message, success);
    }

    /**
     * Replies with a String message and then queues a {@link java.util.function.Consumer}.
     *
     * <p>The {@link net.dv8tion.jda.core.requests.RestAction RestAction} returned by
     * sending the response as a {@link net.dv8tion.jda.core.entities.Message Message}
     * automatically does {@link net.dv8tion.jda.core.requests.RestAction#queue() RestAction#queue()}
     * with the first Consumer as it's success callback and the second Consumer as the failure callback.
     *
     * <p><b>NOTE:</b> This message can exceed the 2000 character cap, and will be sent in
     * two split Messages.
     * <br>Either Consumer will be applied to the last message sent if this occurs.
     *
     * @param  message
     *         A String message to reply with
     * @param  success
     *         The Consumer to queue after sending the Message is sent.
     * @param  failure
     *         The Consumer to run if an error occurs when sending the Message.
     */
    public void reply(String message, Consumer<Message> success, Consumer<Throwable> failure)
    {
        sendMessage(event.getChannel(), message, success, failure);
    }

    /**
     * Replies with a {@link net.dv8tion.jda.core.entities.MessageEmbed MessageEmbed}.
     * 
     * <p>The {@link net.dv8tion.jda.core.requests.RestAction RestAction} returned by
     * sending the response as a {@link net.dv8tion.jda.core.entities.Message Message} 
     * automatically does {@link net.dv8tion.jda.core.requests.RestAction#queue() RestAction#queue()}.
     * 
     * @param  embed
     *         The MessageEmbed to reply with
     */
    public void reply(MessageEmbed embed)
    {
        event.getChannel().sendMessage(embed).queue(m -> {
            if(event.isFromType(ChannelType.TEXT) && client.usesLinkedDeletion())
                linkId(m);
        });
    }
    
    /**
     * Replies with a {@link net.dv8tion.jda.core.entities.MessageEmbed MessageEmbed}
     * and then queues a {@link java.util.function.Consumer}.
     * 
     * <p>The {@link net.dv8tion.jda.core.requests.RestAction RestAction} returned by
     * sending the response as a {@link net.dv8tion.jda.core.entities.Message Message} 
     * automatically does {@link net.dv8tion.jda.core.requests.RestAction#queue() RestAction#queue()}
     * with the provided Consumer as it's success callback.
     * 
     * @param  embed
     *         The MessageEmbed to reply with
     * @param  success
     *         The Consumer to queue after sending the Message is sent.
     */
    public void reply(MessageEmbed embed, Consumer<Message> success)
    {
    	event.getChannel().sendMessage(embed).queue(m -> {
    	    if(event.isFromType(ChannelType.TEXT) && client.usesLinkedDeletion())
    	        linkId(m);
    	    success.accept(m);
        });
    }

    /**
     * Replies with a {@link net.dv8tion.jda.core.entities.MessageEmbed MessageEmbed}
     * and then queues a {@link java.util.function.Consumer}.
     *
     * <p>The {@link net.dv8tion.jda.core.requests.RestAction RestAction} returned by
     * sending the response as a {@link net.dv8tion.jda.core.entities.Message Message}
     * automatically does {@link net.dv8tion.jda.core.requests.RestAction#queue() RestAction#queue()}
     * with the first Consumer as it's success callback and the second Consumer as the failure callback.
     *
     * @param  embed
     *         The MessageEmbed to reply with
     * @param  success
     *         The Consumer to queue after sending the Message is sent.
     * @param  failure
     *         The Consumer to run if an error occurs when sending the Message.
     */
    public void reply(MessageEmbed embed, Consumer<Message> success, Consumer<Throwable> failure)
    {
        event.getChannel().sendMessage(embed).queue(m -> {
            if(event.isFromType(ChannelType.TEXT) && client.usesLinkedDeletion())
                linkId(m);
            success.accept(m);
        }, failure);
    }
    
    /**
     * Replies with a {@link net.dv8tion.jda.core.entities.Message Message}.
     * 
     * <p>The {@link net.dv8tion.jda.core.requests.RestAction RestAction} returned by
     * sending the response as a {@link net.dv8tion.jda.core.entities.Message Message} 
     * automatically does {@link net.dv8tion.jda.core.requests.RestAction#queue() RestAction#queue()}.
     * 
     * @param  message
     *         The Message to reply with
     */
    public void reply(Message message)
    {
        event.getChannel().sendMessage(message).queue(m -> {
            if(event.isFromType(ChannelType.TEXT) && client.usesLinkedDeletion())
                linkId(m);
        });
    }
    
    /**
     * Replies with a {@link net.dv8tion.jda.core.entities.Message Message} and then
     * queues a {@link java.util.function.Consumer}.
     * 
     * <p>The {@link net.dv8tion.jda.core.requests.RestAction RestAction} returned by
     * sending the response as a {@link net.dv8tion.jda.core.entities.Message Message} 
     * automatically does {@link net.dv8tion.jda.core.requests.RestAction#queue() RestAction#success()}
     * with the provided Consumer as it's success callback.
     * 
     * @param  message
     *         The Message to reply with
     * @param  success
     *         The Consumer to success after sending the Message is sent.
     */
    public void reply(Message message, Consumer<Message> success)
    {
        event.getChannel().sendMessage(message).queue(m -> {
            if(event.isFromType(ChannelType.TEXT) && client.usesLinkedDeletion())
                linkId(m);
            success.accept(m);
        });
    }

    /**
     * Replies with a {@link net.dv8tion.jda.core.entities.Message Message} and then
     * queues a {@link java.util.function.Consumer}.
     *
     * <p>The {@link net.dv8tion.jda.core.requests.RestAction RestAction} returned by
     * sending the response as a {@link net.dv8tion.jda.core.entities.Message Message}
     * automatically does {@link net.dv8tion.jda.core.requests.RestAction#queue() RestAction#queue()}
     * with the first Consumer as it's success callback and the second Consumer as the failure callback.
     *
     * @param  message
     *         The Message to reply with
     * @param  success
     *         The Consumer to queue after sending the Message is sent.
     * @param  failure
     *         The Consumer to run if an error occurs when sending the Message.
     */
    public void reply(Message message, Consumer<Message> success, Consumer<Throwable> failure)
    {
        event.getChannel().sendMessage(message).queue(m -> {
            if(event.isFromType(ChannelType.TEXT) && client.usesLinkedDeletion())
                linkId(m);
            success.accept(m);
        }, failure);
    }
    
    /**
     * Replies with a {@link java.io.File} with the provided name, or a default name
     * if left null.
     * 
     * <p>The {@link net.dv8tion.jda.core.requests.RestAction RestAction} returned by
     * sending the response as a {@link net.dv8tion.jda.core.entities.Message Message} 
     * automatically does {@link net.dv8tion.jda.core.requests.RestAction#queue() RestAction#queue()}.
     * 
     * <p>This method uses {@link net.dv8tion.jda.core.entities.MessageChannel#sendFile(File, String, Message) MessageChannel#sendFile(File, String, Message)}
     * to send the File. For more information on what a bot may send using this, you may find the info in that method.
     * 
     * @param  file
     *         The File to reply with
     * @param  filename
     *         The filename that Discord should display (null for default).
     */
    public void reply(File file, String filename)
    {
        event.getChannel().sendFile(file, filename, null).queue();
    }
    
    /**
     * Replies with a String message and a {@link java.io.File} with the provided name, or a default 
     * name if left null.
     * 
     * <p>The {@link net.dv8tion.jda.core.requests.RestAction RestAction} returned by
     * sending the response as a {@link net.dv8tion.jda.core.entities.Message Message} 
     * automatically does {@link net.dv8tion.jda.core.requests.RestAction#queue() RestAction#queue()}.
     * 
     * <p>This method uses {@link net.dv8tion.jda.core.entities.MessageChannel#sendFile(File, String, Message) MessageChannel#sendFile(File, String, Message)}
     * to send the File. For more information on what a bot may send using this, you may find the info in that method.
     * 
     * @param  message
     *         A String message to reply with
     * @param  file
     *         The File to reply with
     * @param  filename
     *         The filename that Discord should display (null for default).
     */
    public void reply(String message, File file, String filename)
    {
        Message msg = message==null ? null : new MessageBuilder().append(splitMessage(message).get(0)).build();
        event.getChannel().sendFile(file, filename, msg).queue();
    }
    
    /**
     * Replies with a formatted String message using the provided arguments.
     * 
     * <p>The {@link net.dv8tion.jda.core.requests.RestAction RestAction} returned by
     * sending the response as a {@link net.dv8tion.jda.core.entities.Message Message} 
     * automatically does {@link net.dv8tion.jda.core.requests.RestAction#queue() RestAction#queue()}.
     * 
     * <p><b>NOTE:</b> This message can exceed the 2000 character cap, and will be sent
     * in two split Messages.
     * 
     * @param  format
     *         A formatted String
     * @param  args
     *         The arguments to use with the format
     */
    public void replyFormatted(String format, Object... args)
    {
        sendMessage(event.getChannel(), String.format(format, args));
    }
    
    /**
     * Replies with a {@link net.dv8tion.jda.core.entities.MessageEmbed MessageEmbed} if possible, 
     * or just a String message if it cannot send the embed.
     * 
     * <p>The {@link net.dv8tion.jda.core.requests.RestAction RestAction} returned by
     * sending the response as a {@link net.dv8tion.jda.core.entities.Message Message} 
     * automatically does {@link net.dv8tion.jda.core.requests.RestAction#queue() RestAction#queue()}.
     * 
     * <p><b>NOTE:</b> This alternate String message can exceed the 2000 character cap, and will 
     * be sent in two split Messages.
     * 
     * @param  embed
     *         The MessageEmbed to reply with
     * @param  alternateMessage
     *         A String message to reply with if the provided MessageEmbed cannot be sent
     */
    public void replyOrAlternate(MessageEmbed embed, String alternateMessage)
    {
        try {
            event.getChannel().sendMessage(embed).queue();
        } catch(PermissionException e) {
            reply(alternateMessage);
        }
    }
    
    /**
     * Replies with a String message and a {@link java.io.File} with the provided name, or a default 
     * name if left null.
     * 
     * <p>The {@link net.dv8tion.jda.core.requests.RestAction RestAction} returned by
     * sending the response as a {@link net.dv8tion.jda.core.entities.Message Message} 
     * automatically does {@link net.dv8tion.jda.core.requests.RestAction#queue() RestAction#queue()}.
     * 
     * <p>This method uses {@link net.dv8tion.jda.core.entities.MessageChannel#sendFile(File, String, Message) MessageChannel#sendFile(File, String, Message)}
     * to send the File. For more information on what a bot may send using this, you may find the info in that method.
     * 
     * <p><b>NOTE:</b> This alternate String message can exceed the 2000 character cap, and will 
     * be sent in two split Messages.
     * 
     * <p>It is also worth noting that unlike {@link com.jagrosh.jdautilities.commandclient.CommandEvent#reply(File,String) CommandEvent#reply(File, String)}
     * and {@link com.jagrosh.jdautilities.commandclient.CommandEvent#reply(String,File,String) CommandEvent#reply(String, File, String)},
     * this method does not throw a {@link java.io.IOException}. This is because the cause of the alternate String message being sent comes directly from a 
     * thrown {@link java.lang.Exception}, and thus a thrown IOException is grounds for the sending of the alternate message.
     * 
     * @param  message
     *         A String message to reply with
     * @param  file
     *         The File to reply with
     * @param  filename
     *         The filename that Discord should display (null for default). 
     * @param  alternateMessage
     *         A String message to reply with if the file cannot be uploaded, or an {@link java.io.IOException} is thrown
     */
    public void replyOrAlternate(String message, File file, String filename, String alternateMessage)
    {
        Message msg = message==null ? null : new MessageBuilder().append(splitMessage(message).get(0)).build();
        try {
            event.getChannel().sendFile(file, filename, msg).queue();
        } catch(Exception e) {
            reply(alternateMessage);
        }
    }

    /**
     * Replies with a String message sent to the calling {@link net.dv8tion.jda.core.entities.User User}'s
     * {@link net.dv8tion.jda.core.entities.PrivateChannel PrivateChannel}.
     *
     * <p>If the User to be Direct Messaged does not already have a PrivateChannel
     * open to send messages to, this method will automatically open one.
     *
     * <p>The {@link net.dv8tion.jda.core.requests.RestAction RestAction} returned by
     * sending the response as a {@link net.dv8tion.jda.core.entities.Message Message}
     * automatically does {@link net.dv8tion.jda.core.requests.RestAction#queue() RestAction#queue()}.
     *
     * <p><b>NOTE:</b> This alternate String message can exceed the 2000 character cap, and will
     * be sent in two split Messages.
     *
     * @param  message
     *         A String message to reply with
     *
     * @deprecated
     *         Scheduled for removal in 2.0, replaced with {@link #replyInDm(String)}
     */
<<<<<<< HEAD
    public void replyInDm(String message)
=======
    @Deprecated
    public void replyInDM(String message)
>>>>>>> e78c34d6
    {
        replyInDm(message);
    }

    /**
     * Replies with a String message sent to the calling {@link net.dv8tion.jda.core.entities.User User}'s
     * {@link net.dv8tion.jda.core.entities.PrivateChannel PrivateChannel}.
     *
     * <p>If the User to be Direct Messaged does not already have a PrivateChannel
     * open to send messages to, this method will automatically open one.
     *
     * <p>The {@link net.dv8tion.jda.core.requests.RestAction RestAction} returned by
     * sending the response as a {@link net.dv8tion.jda.core.entities.Message Message}
     * automatically does {@link net.dv8tion.jda.core.requests.RestAction#queue() RestAction#queue()}.
     *
     * <p><b>NOTE:</b> This alternate String message can exceed the 2000 character cap, and will
     * be sent in two split Messages.
     *
     * @param  message
     *         A String message to reply with
     */
    public void replyInDm(String message)
    {
        if(event.isFromType(ChannelType.PRIVATE))
            reply(message);
        else
        {
            event.getAuthor().openPrivateChannel().queue(pc -> sendMessage(pc, message));
        }
    }

    /**
     * Replies with a String message sent to the calling {@link net.dv8tion.jda.core.entities.User User}'s
     * {@link net.dv8tion.jda.core.entities.PrivateChannel PrivateChannel}.
     *
     * <p>If the User to be Direct Messaged does not already have a PrivateChannel
     * open to send messages to, this method will automatically open one.
     *
     * <p>The {@link net.dv8tion.jda.core.requests.RestAction RestAction} returned by
     * sending the response as a {@link net.dv8tion.jda.core.entities.Message Message}
     * automatically does {@link net.dv8tion.jda.core.requests.RestAction#queue() RestAction#queue()}
     * with the provided Consumer as it's success callback.
     *
     * <p><b>NOTE:</b> This alternate String message can exceed the 2000 character cap, and will
     * be sent in two split Messages.
     *
     * @param  message
     *         A String message to reply with
     * @param  success
     *         The Consumer to queue after sending the Message is sent.
     */
    public void replyInDm(String message, Consumer<Message> success)
    {
        if(event.isFromType(ChannelType.PRIVATE))
            reply(message, success);
        else
        {
            event.getAuthor().openPrivateChannel().queue(pc -> sendMessage(pc, message, success));
        }
    }

    /**
     * Replies with a String message sent to the calling {@link net.dv8tion.jda.core.entities.User User}'s
     * {@link net.dv8tion.jda.core.entities.PrivateChannel PrivateChannel}.
     *
     * <p>If the User to be Direct Messaged does not already have a PrivateChannel
     * open to send messages to, this method will automatically open one.
     *
     * <p>The {@link net.dv8tion.jda.core.requests.RestAction RestAction} returned by
     * sending the response as a {@link net.dv8tion.jda.core.entities.Message Message}
     * automatically does {@link net.dv8tion.jda.core.requests.RestAction#queue() RestAction#queue()}
     * with the first Consumer as it's success callback and the second Consumer as the failure callback.
     *
     * <p><b>NOTE:</b> This alternate String message can exceed the 2000 character cap, and will
     * be sent in two split Messages.
     *
     * @param  message
     *         A String message to reply with
     * @param  success
     *         The Consumer to queue after sending the Message is sent.
     * @param  failure
     *         The Consumer to run if an error occurs when sending the Message.
     */
    public void replyInDm(String message, Consumer<Message> success, Consumer<Throwable> failure)
    {
        if(event.isFromType(ChannelType.PRIVATE))
            reply(message, success, failure);
        else
        {
            event.getAuthor().openPrivateChannel().queue(pc -> sendMessage(pc, message, success, failure), failure);
        }
    }

    /**
     * Replies with a {@link net.dv8tion.jda.core.entities.MessageEmbed MessageEmbed} sent to the
     * calling {@link net.dv8tion.jda.core.entities.User User}'s {@link net.dv8tion.jda.core.entities.PrivateChannel PrivateChannel}.
     *
     * <p>If the User to be Direct Messaged does not already have a PrivateChannel
     * open to send messages to, this method will automatically open one.
     *
     * <p>The {@link net.dv8tion.jda.core.requests.RestAction RestAction} returned by
     * sending the response as a {@link net.dv8tion.jda.core.entities.Message Message}
     * automatically does {@link net.dv8tion.jda.core.requests.RestAction#queue() RestAction#queue()}.
     *
     * @param  embed
     *         The MessageEmbed to reply with
     *
     * @deprecated
     *         Scheduled for removal in 2.0, replaced with {@link #replyInDm(MessageEmbed)}
     */
<<<<<<< HEAD
    public void replyInDm(MessageEmbed embed)
=======
    @Deprecated
    public void replyInDM(MessageEmbed embed)
>>>>>>> e78c34d6
    {
        replyInDm(embed);
    }

    /**
     * Replies with a {@link net.dv8tion.jda.core.entities.MessageEmbed MessageEmbed} sent to the
     * calling {@link net.dv8tion.jda.core.entities.User User}'s {@link net.dv8tion.jda.core.entities.PrivateChannel PrivateChannel}.
     *
     * <p>If the User to be Direct Messaged does not already have a PrivateChannel
     * open to send messages to, this method will automatically open one.
     *
     * <p>The {@link net.dv8tion.jda.core.requests.RestAction RestAction} returned by
     * sending the response as a {@link net.dv8tion.jda.core.entities.Message Message}
     * automatically does {@link net.dv8tion.jda.core.requests.RestAction#queue() RestAction#queue()}.
     *
     * @param  embed
     *         The MessageEmbed to reply with
     */
    public void replyInDm(MessageEmbed embed)
    {
        if(event.isFromType(ChannelType.PRIVATE))
            reply(embed);
        else
        {
            event.getAuthor().openPrivateChannel().queue(pc -> pc.sendMessage(embed).queue());
        }
    }

    /**
     * Replies with a {@link net.dv8tion.jda.core.entities.MessageEmbed MessageEmbed} sent to the
     * calling {@link net.dv8tion.jda.core.entities.User User}'s {@link net.dv8tion.jda.core.entities.PrivateChannel PrivateChannel}.
     *
     * <p>If the User to be Direct Messaged does not already have a PrivateChannel
     * open to send messages to, this method will automatically open one.
     *
     * <p>The {@link net.dv8tion.jda.core.requests.RestAction RestAction} returned by
     * sending the response as a {@link net.dv8tion.jda.core.entities.Message Message}
     * automatically does {@link net.dv8tion.jda.core.requests.RestAction#queue() RestAction#queue()}
     * with the provided Consumer as it's success callback.
     *
     * @param  embed
     *         The MessageEmbed to reply with
     * @param  success
     *         The Consumer to queue after sending the Message is sent.
     */
    public void replyInDm(MessageEmbed embed, Consumer<Message> success)
    {
        if(event.isFromType(ChannelType.PRIVATE))
            getPrivateChannel().sendMessage(embed).queue(success);
        else
        {
            event.getAuthor().openPrivateChannel().queue(pc -> pc.sendMessage(embed).queue(success));
        }
    }

    /**
     * Replies with a {@link net.dv8tion.jda.core.entities.MessageEmbed MessageEmbed} sent to the
     * calling {@link net.dv8tion.jda.core.entities.User User}'s {@link net.dv8tion.jda.core.entities.PrivateChannel PrivateChannel}.
     *
     * <p>If the User to be Direct Messaged does not already have a PrivateChannel
     * open to send messages to, this method will automatically open one.
     *
     * <p>The {@link net.dv8tion.jda.core.requests.RestAction RestAction} returned by
     * sending the response as a {@link net.dv8tion.jda.core.entities.Message Message}
     * automatically does {@link net.dv8tion.jda.core.requests.RestAction#queue() RestAction#queue()}
     * with the first Consumer as it's success callback and the second Consumer as the failure callback.
     *
     * @param  embed
     *         The MessageEmbed to reply with
     * @param  success
     *         The Consumer to queue after sending the Message is sent.
     * @param  failure
     *         The Consumer to run if an error occurs when sending the Message.
     */
    public void replyInDm(MessageEmbed embed, Consumer<Message> success, Consumer<Throwable> failure)
    {
        if(event.isFromType(ChannelType.PRIVATE))
            getPrivateChannel().sendMessage(embed).queue(success, failure);
        else
        {
            event.getAuthor().openPrivateChannel().queue(pc -> pc.sendMessage(embed).queue(success, failure), failure);
        }
    }

    /**
     * Replies with a {@link net.dv8tion.jda.core.entities.Message Message} sent to the
     * calling {@link net.dv8tion.jda.core.entities.User User}'s {@link net.dv8tion.jda.core.entities.PrivateChannel PrivateChannel}.
     *
     * <p>If the User to be Direct Messaged does not already have a PrivateChannel
     * open to send messages to, this method will automatically open one.
     *
     * <p>The {@link net.dv8tion.jda.core.requests.RestAction RestAction} returned by
     * sending the response as a {@link net.dv8tion.jda.core.entities.Message Message}
     * automatically does {@link net.dv8tion.jda.core.requests.RestAction#queue() RestAction#queue()}.
     *
     * @param  message
     *         The Message to reply with
     */
    public void replyInDM(Message message)
    {
        if(event.isFromType(ChannelType.PRIVATE))
            reply(message);
        else
        {
            event.getAuthor().openPrivateChannel().queue(pc -> pc.sendMessage(message).queue());
        }
    }

    /**
     * Replies with a {@link net.dv8tion.jda.core.entities.Message Message} sent to the
     * calling {@link net.dv8tion.jda.core.entities.User User}'s {@link net.dv8tion.jda.core.entities.PrivateChannel PrivateChannel}.
     *
     * <p>If the User to be Direct Messaged does not already have a PrivateChannel
     * open to send messages to, this method will automatically open one.
     *
     * <p>The {@link net.dv8tion.jda.core.requests.RestAction RestAction} returned by
     * sending the response as a {@link net.dv8tion.jda.core.entities.Message Message}
     * automatically does {@link net.dv8tion.jda.core.requests.RestAction#queue() RestAction#queue()}
     * with the provided Consumer as it's success callback.
     *
     * @param  message
     *         The Message to reply with
     * @param  success
     *         The Consumer to queue after sending the Message is sent.
     */
    public void replyInDm(Message message, Consumer<Message> success)
    {
        if(event.isFromType(ChannelType.PRIVATE))
            getPrivateChannel().sendMessage(message).queue(success);
        else
        {
            event.getAuthor().openPrivateChannel().queue(pc -> pc.sendMessage(message).queue(success));
        }
    }

    /**
     * Replies with a {@link net.dv8tion.jda.core.entities.Message Message} sent to the
     * calling {@link net.dv8tion.jda.core.entities.User User}'s {@link net.dv8tion.jda.core.entities.PrivateChannel PrivateChannel}.
     *
     * <p>If the User to be Direct Messaged does not already have a PrivateChannel
     * open to send messages to, this method will automatically open one.
     *
     * <p>The {@link net.dv8tion.jda.core.requests.RestAction RestAction} returned by
     * sending the response as a {@link net.dv8tion.jda.core.entities.Message Message}
     * automatically does {@link net.dv8tion.jda.core.requests.RestAction#queue() RestAction#queue()}
     * with the first Consumer as it's success callback and the second Consumer as the failure callback.
     *
     * @param  message
     *         The Message to reply with
     * @param  success
     *         The Consumer to queue after sending the Message is sent.
     * @param  failure
     *         The Consumer to run if an error occurs when sending the Message.
     */
    public void replyInDm(Message message, Consumer<Message> success, Consumer<Throwable> failure)
    {
        if(event.isFromType(ChannelType.PRIVATE))
            getPrivateChannel().sendMessage(message).queue(success, failure);
        else
        {
            event.getAuthor().openPrivateChannel().queue(pc -> pc.sendMessage(message).queue(success, failure), failure);
        }
    }
    
    /**
     * Replies with a String message and a {@link java.io.File} with the provided name, or a default 
     * name if left null, and sent to the calling {@link net.dv8tion.jda.core.entities.User User}'s 
     * {@link net.dv8tion.jda.core.entities.PrivateChannel PrivateChannel}.
     * 
     * <p>If the User to be Direct Messaged does not already have a PrivateChannel
     * open to send messages to, this method will automatically open one.
     * 
     * <p>The {@link net.dv8tion.jda.core.requests.RestAction RestAction} returned by
     * sending the response as a {@link net.dv8tion.jda.core.entities.Message Message} 
     * automatically does {@link net.dv8tion.jda.core.requests.RestAction#queue() RestAction#queue()}.
     * 
     * <p>This method uses {@link net.dv8tion.jda.core.entities.MessageChannel#sendFile(File, String, Message) MessageChannel#sendFile(File, String, Message)}
     * to send the File. For more information on what a bot may send using this, you may find the info in that method.
     * 
     * @param  message
     *         A String message to reply with
     * @param  file
     *         The {@code File} to reply with
     * @param  filename
     *         The filename that Discord should display (null for default).
     */
    public void replyInDm(String message, File file, String filename)
    {
        if(event.isFromType(ChannelType.PRIVATE))
            reply(message, file, filename);
        else
        {
            Message msg = message==null ? null : new MessageBuilder().append(splitMessage(message).get(0)).build();
            event.getAuthor().openPrivateChannel().queue(pc -> pc.sendFile(file, filename, msg).queue());
        }
    }
    
    /**
     * Replies with a String message, and a prefixed success emoji.
     * 
     * <p>The {@link net.dv8tion.jda.core.requests.RestAction RestAction} returned by
     * sending the response as a {@link net.dv8tion.jda.core.entities.Message Message} 
     * automatically does {@link net.dv8tion.jda.core.requests.RestAction#queue() RestAction#queue()}.
     * 
     * <p><b>NOTE:</b> This message can exceed the 2000 character cap, and will be sent
     * in two split Messages.
     * 
     * @param  message
     *         A String message to reply with
     */
    public void replySuccess(String message)
    {
        reply(client.getSuccess()+" "+message);
    }

    /**
     * Replies with a String message and a prefixed success emoji and then
     * queues a {@link java.util.function.Consumer}.
     *
     * <p>The {@link net.dv8tion.jda.core.requests.RestAction RestAction} returned by
     * sending the response as a {@link net.dv8tion.jda.core.entities.Message Message}
     * automatically does {@link net.dv8tion.jda.core.requests.RestAction#queue() RestAction#queue()}
     * with the provided Consumer as it's success callback.
     *
     * <p><b>NOTE:</b> This message can exceed the 2000 character cap, and will be sent
     * in two split Messages.
     *
     * @param  message
     *         A String message to reply with
     * @param  queue
     *         The Consumer to queue after sending the Message is sent.
     */
    public void replySuccess(String message, Consumer<Message> queue)
    {
        reply(client.getSuccess()+" "+message, queue);
    }

    /**
     * Replies with a String message, and a prefixed warning emoji.
     * 
     * <p>The {@link net.dv8tion.jda.core.requests.RestAction RestAction} returned by
     * sending the response as a {@link net.dv8tion.jda.core.entities.Message Message} 
     * automatically does {@link net.dv8tion.jda.core.requests.RestAction#queue() RestAction#queue()}.
     * 
     * <p><b>NOTE:</b> This message can exceed the 2000 character cap, and will be sent
     * in two split Messages.
     * 
     * @param  message
     *         A String message to reply with
     */
    public void replyWarning(String message)
    {
        reply(client.getWarning()+" "+message);
    }

    /**
     * Replies with a String message and a prefixed warning emoji and then
     * queues a {@link java.util.function.Consumer}.
     *
     * <p>The {@link net.dv8tion.jda.core.requests.RestAction RestAction} returned by
     * sending the response as a {@link net.dv8tion.jda.core.entities.Message Message}
     * automatically does {@link net.dv8tion.jda.core.requests.RestAction#queue() RestAction#queue()}
     * with the provided Consumer as it's success callback.
     *
     * <p><b>NOTE:</b> This message can exceed the 2000 character cap, and will be sent
     * in two split Messages.
     *
     * @param  message
     *         A String message to reply with
     * @param  queue
     *         The Consumer to queue after sending the Message is sent.
     */
    public void replyWarning(String message, Consumer<Message> queue)
    {
        reply(client.getWarning()+" "+message, queue);
    }

    /**
     * Replies with a String message and a prefixed error emoji.
     * 
     * <p>The {@link net.dv8tion.jda.core.requests.RestAction RestAction} returned by
     * sending the response as a {@link net.dv8tion.jda.core.entities.Message Message} 
     * automatically does {@link net.dv8tion.jda.core.requests.RestAction#queue() RestAction#queue()}.
     * 
     * <p><b>NOTE:</b> This message can exceed the 2000 character cap, and will be sent
     * in two split Messages.
     * 
     * @param  message
     *         A String message to reply with
     */
    public void replyError(String message)
    {
        reply(client.getError()+" "+message);
    }

    /**
     * Replies with a String message and a prefixed error emoji and then
     * queues a {@link java.util.function.Consumer}.
     *
     * <p>The {@link net.dv8tion.jda.core.requests.RestAction RestAction} returned by
     * sending the response as a {@link net.dv8tion.jda.core.entities.Message Message}
     * automatically does {@link net.dv8tion.jda.core.requests.RestAction#queue() RestAction#queue()}
     * with the provided Consumer as it's success callback.
     *
     * <p><b>NOTE:</b> This message can exceed the 2000 character cap, and will be sent
     * in two split Messages.
     *
     * @param  message
     *         A String message to reply with
     * @param  queue
     *         The Consumer to queue after sending the Message is sent.
     */
    public void replyError(String message, Consumer<Message> queue)
    {
        reply(client.getError()+" "+message, queue);
    }

    /**
     * Adds a success reaction to the calling {@link net.dv8tion.jda.core.entities.Message Message}.
     */
    public void reactSuccess()
    {
        react(client.getSuccess());
    }
    
    /**
     * Adds a warning reaction to the calling {@link net.dv8tion.jda.core.entities.Message Message}.
     */
    public void reactWarning()
    {
        react(client.getWarning());
    }
    
    /**
     * Adds an error reaction to the calling {@link net.dv8tion.jda.core.entities.Message Message}.
     */
    public void reactError()
    {
        react(client.getError());
    }
    
    
    //private methods

    private void react(String reaction)
    {
        if(reaction.isEmpty())
            return;
        try{
            Emote emote = parseEmote(reaction);
            if(emote==null)
                event.getMessage().addReaction(reaction).queue();
            else
                event.getMessage().addReaction(emote).queue();
        }catch(PermissionException ex){}
    }
    
    private Emote parseEmote(String text)
    {
        String id = text.replaceAll("<:.+:(\\d+)>", "$1");
        try {
            return event.getJDA().getEmoteById(id);
        } catch(Exception e) {
            return null;
        }
    }
    
    private void sendMessage(MessageChannel chan, String message)
    {
        ArrayList<String> messages = splitMessage(message);
        for(int i=0; i<MAX_MESSAGES && i<messages.size(); i++)
        {
            chan.sendMessage(messages.get(i)).queue(m -> {
                if(event.isFromType(ChannelType.TEXT) && client.usesLinkedDeletion())
                    linkId(m);
            });
        }
    }
    
    private void sendMessage(MessageChannel chan, String message, Consumer<Message> success)
    {
        ArrayList<String> messages = splitMessage(message);
        for(int i=0; i<MAX_MESSAGES && i<messages.size(); i++)
        {
            if(i+1==MAX_MESSAGES || i+1==messages.size())
            {
                chan.sendMessage(messages.get(i)).queue(m -> {
                    if(event.isFromType(ChannelType.TEXT) && client.usesLinkedDeletion())
                        linkId(m);
                    success.accept(m);
                });
            }
            else
            {
                chan.sendMessage(messages.get(i)).queue(m -> {
                    if(event.isFromType(ChannelType.TEXT) && client.usesLinkedDeletion())
                        linkId(m);
                });
            }
        }
    }

    private void sendMessage(MessageChannel chan, String message, Consumer<Message> success, Consumer<Throwable> failure)
    {
        ArrayList<String> messages = splitMessage(message);
        for(int i = 0; i < MAX_MESSAGES && i < messages.size(); i++)
        {
            if(i + 1 == MAX_MESSAGES || i + 1 == messages.size())
            {
                chan.sendMessage(messages.get(i)).queue(m -> {
                    if(event.isFromType(ChannelType.TEXT) && client.usesLinkedDeletion())
                        linkId(m);
                    success.accept(m);
                }, failure);
            }
            else
            {
                chan.sendMessage(messages.get(i)).queue(m -> {
                    if(event.isFromType(ChannelType.TEXT) && client.usesLinkedDeletion())
                        linkId(m);
                });
            }
        }
    }

    /**
     * Splits a String into one or more Strings who's length does not exceed 2000 characters.
     * <br>Also nullifies usages of {@code @here} and {@code @everyone} so that they do not mention anyone.
     * <br>Useful for splitting long messages so that they can be sent in more than one 
     * {@link net.dv8tion.jda.core.entities.Message Message} at maximum potential length.
     * 
     * @param  stringtoSend
     *         The String to split and send
     *         
     * @return An {@link java.util.ArrayList ArrayList} containing one or more Strings, with nullified
     *         occurrences of {@code @here} and {@code @everyone}, and that do not exceed 2000 characters
     *         in length
     */
    public static ArrayList<String> splitMessage(String stringtoSend)
    {
        ArrayList<String> msgs =  new ArrayList<>();
        if(stringtoSend!=null)
        {
            stringtoSend = stringtoSend.replace("@everyone", "@\u0435veryone").replace("@here", "@h\u0435re").trim();
            while(stringtoSend.length()>2000)
            {
                int leeway = 2000 - (stringtoSend.length()%2000);
                int index = stringtoSend.lastIndexOf("\n", 2000);
                if(index<leeway)
                    index = stringtoSend.lastIndexOf(" ", 2000);
                if(index<leeway)
                    index=2000;
                String temp = stringtoSend.substring(0,index).trim();
                if(!temp.equals(""))
                    msgs.add(temp);
                stringtoSend = stringtoSend.substring(index).trim();
            }
            if(!stringtoSend.equals(""))
                msgs.add(stringtoSend);
        }
        return msgs;
    }


    // custom shortcuts
    
    /**
     * Gets a {@link net.dv8tion.jda.core.entities.SelfUser SelfUser} representing the bot.
     * <br>This is the same as invoking {@code event.getJDA().getSelfUser()}.
     * 
     * @return A User representing the bot
     */
    public SelfUser getSelfUser()
    {
        return event.getJDA().getSelfUser();
    }
    
    /**
     * Gets a {@link net.dv8tion.jda.core.entities.Member Member} representing the bot, or null
     * if the event does not take place on a {@link net.dv8tion.jda.core.entities.Guild Guild}.
     * <br>This is the same as invoking {@code event.getGuild().getSelfMember()}.
     * 
     * @return A possibly-null Member representing the bot
     */
    public Member getSelfMember()
    {
        return event.getGuild() == null ? null : event.getGuild().getSelfMember();
    }

    /**
     * Tests whether or not the {@link net.dv8tion.jda.core.entities.User User} who triggered this
     * event is an owner of the bot.
     * 
     * @return {@code true} if the User is the Owner, else {@code false}
     */
    public boolean isOwner()
    {
    	if(event.getAuthor().getId().equals(this.getClient().getOwnerId()))
    	    return true;
        if(this.getClient().getCoOwnerIds()==null)
            return false;
        for(String id : this.getClient().getCoOwnerIds())
            if(id.equals(event.getAuthor().getId()))
                return true;
        return false;
<<<<<<< HEAD
=======
    }
    
    /**
     * Tests whether or not the {@link net.dv8tion.jda.core.entities.User User} who triggered this
     * event is a CoOwner of the bot.
     * 
     * @return {@code true} if the User is the CoOwner, else {@code false}
     *
     * @deprecated
     *         Set for removal in 2.0.
     *         <br>The idea of "co-owner" has undergone a revision.
     *         It is a principle that trying to discriminate between an owner
     *         and co-owner is a hindrance that idea.
     *         <br>You should optimally try to implement your own system,
     *         either through {@link com.jagrosh.jdautilities.commandclient.Command.Category
     *         Categories} or through some other means.
     *         <br>This function is now supported in one call to {@link #isOwner()}.
     *
     *         <p>Full information on these and other 2.0 deprecations and changes can be found
     *         <a href="https://gist.github.com/TheMonitorLizard/4f09ac2a3c9d8019dc3cde02cc456eee">here</a>
     */
    @Deprecated
    public boolean isCoOwner()
    {
    	if(this.getClient().getCoOwnerIds()==null)
    		return false;
    	for(String id : this.getClient().getCoOwnerIds())
    		if(id.equals(event.getAuthor().getId()))
    			return true;
    	return false;
>>>>>>> e78c34d6
    }

    
    // shortcuts
    
    /**
     * Gets the {@link net.dv8tion.jda.core.entities.User User} who triggered this CommandEvent.
     * 
     * @return The User who triggered this CommandEvent
     */
    public User getAuthor()
    {
        return event.getAuthor();
    }
    
    /**
     * Gets the {@link net.dv8tion.jda.core.entities.MessageChannel MessageChannel} that the CommandEvent
     * was triggered on.
     * 
     * @return The MessageChannel that the CommandEvent was triggered on
     */
    public MessageChannel getChannel()
    {
        return event.getChannel();
    }
    
    /**
     * Gets the {@link net.dv8tion.jda.core.entities.ChannelType ChannelType} of the 
     * {@link net.dv8tion.jda.core.entities.MessageChannel MessageChannel} that the CommandEvent was triggered on.
     * 
     * @return The ChannelType of the MessageChannel that this CommandEvent was triggered on
     */
    public ChannelType getChannelType()
    {
        return event.getChannelType();
    }
    
    /**
     * Gets the {@link net.dv8tion.jda.client.entities.Group Group} that this CommandEvent
     * was triggered in.
     * 
     * @return The Group that this CommandEvent was triggered in
     */
    public Group getGroup()
    {
        return event.getGroup();
    }
    
    /**
     * Gets the {@link net.dv8tion.jda.core.entities.Guild Guild} that this CommandEvent
     * was triggered on.
     * 
     * @return The Guild that this CommandEvent was triggered on
     */
    public Guild getGuild()
    {
        return event.getGuild();
    }
    
    /**
     * Gets the instance of {@link net.dv8tion.jda.core.JDA JDA} that this CommandEvent 
     * was caught by.
     * 
     * @return The instance of JDA that this CommandEvent was caught by
     */
    public JDA getJDA()
    {
        return event.getJDA();
    }
    
    /**
     * Gets the {@link net.dv8tion.jda.core.entities.Member Member} that triggered this CommandEvent.
     * 
     * @return The Member that triggered this CommandEvent
     */
    public Member getMember()
    {
        return event.getMember();
    }
    
    /**
     * Gets the {@link net.dv8tion.jda.core.entities.Message Message} responsible for triggering
     * this CommandEvent.
     * 
     * @return The Message responsible for the CommandEvent
     */
    public Message getMessage()
    {
        return event.getMessage();
    }
    
    /**
     * Gets the {@link net.dv8tion.jda.core.entities.PrivateChannel PrivateChannel} that this CommandEvent 
     * may have taken place on, or {@code null} if it didn't happen on a PrivateChannel.
     * 
     * @return The PrivateChannel that this CommandEvent may have taken place on, or null
     *         if it did not happen on a PrivateChannel.
     */
    public PrivateChannel getPrivateChannel()
    {
        return event.getPrivateChannel();
    }
    
    /**
     * Gets the response number for the {@link net.dv8tion.jda.core.events.message.MessageReceivedEvent MessageReceivedEvent}.
     * 
     * @return The response number for the MessageReceivedEvent
     */
    public long getResponseNumber()
    {
        return event.getResponseNumber();
    }
    
    /**
     * Gets the {@link net.dv8tion.jda.core.entities.TextChannel TextChannel} that this CommandEvent 
     * may have taken place on, or {@code null} if it didn't happen on a TextChannel.
     * 
     * @return The TextChannel this CommandEvent may have taken place on, or null
     *         if it did not happen on a TextChannel.
     */
    public TextChannel getTextChannel()
    {
        return event.getTextChannel();
    }
    
    /**
     * Compares a provided {@link net.dv8tion.jda.core.entities.ChannelType ChannelType} with the one this
     * CommandEvent occurred on, returning {@code true} if they are the same ChannelType.
     * 
     * @param  channelType
     *         The ChannelType to compare
     *         
     * @return {@code true} if the CommandEvent originated from a {@link net.dv8tion.jda.core.entities.MessageChannel}
     *         of the provided ChannelType, otherwise {@code false}.
     */
    public boolean isFromType(ChannelType channelType)
    {
        return event.isFromType(channelType);
    }
}<|MERGE_RESOLUTION|>--- conflicted
+++ resolved
@@ -141,7 +141,7 @@
     }
 
     // functional calls
-
+    
     /**
      * Replies with a String message.
      * 
@@ -482,36 +482,6 @@
      *
      * @param  message
      *         A String message to reply with
-     *
-     * @deprecated
-     *         Scheduled for removal in 2.0, replaced with {@link #replyInDm(String)}
-     */
-<<<<<<< HEAD
-    public void replyInDm(String message)
-=======
-    @Deprecated
-    public void replyInDM(String message)
->>>>>>> e78c34d6
-    {
-        replyInDm(message);
-    }
-
-    /**
-     * Replies with a String message sent to the calling {@link net.dv8tion.jda.core.entities.User User}'s
-     * {@link net.dv8tion.jda.core.entities.PrivateChannel PrivateChannel}.
-     *
-     * <p>If the User to be Direct Messaged does not already have a PrivateChannel
-     * open to send messages to, this method will automatically open one.
-     *
-     * <p>The {@link net.dv8tion.jda.core.requests.RestAction RestAction} returned by
-     * sending the response as a {@link net.dv8tion.jda.core.entities.Message Message}
-     * automatically does {@link net.dv8tion.jda.core.requests.RestAction#queue() RestAction#queue()}.
-     *
-     * <p><b>NOTE:</b> This alternate String message can exceed the 2000 character cap, and will
-     * be sent in two split Messages.
-     *
-     * @param  message
-     *         A String message to reply with
      */
     public void replyInDm(String message)
     {
@@ -598,33 +568,6 @@
      *
      * @param  embed
      *         The MessageEmbed to reply with
-     *
-     * @deprecated
-     *         Scheduled for removal in 2.0, replaced with {@link #replyInDm(MessageEmbed)}
-     */
-<<<<<<< HEAD
-    public void replyInDm(MessageEmbed embed)
-=======
-    @Deprecated
-    public void replyInDM(MessageEmbed embed)
->>>>>>> e78c34d6
-    {
-        replyInDm(embed);
-    }
-
-    /**
-     * Replies with a {@link net.dv8tion.jda.core.entities.MessageEmbed MessageEmbed} sent to the
-     * calling {@link net.dv8tion.jda.core.entities.User User}'s {@link net.dv8tion.jda.core.entities.PrivateChannel PrivateChannel}.
-     *
-     * <p>If the User to be Direct Messaged does not already have a PrivateChannel
-     * open to send messages to, this method will automatically open one.
-     *
-     * <p>The {@link net.dv8tion.jda.core.requests.RestAction RestAction} returned by
-     * sending the response as a {@link net.dv8tion.jda.core.entities.Message Message}
-     * automatically does {@link net.dv8tion.jda.core.requests.RestAction#queue() RestAction#queue()}.
-     *
-     * @param  embed
-     *         The MessageEmbed to reply with
      */
     public void replyInDm(MessageEmbed embed)
     {
@@ -771,7 +714,7 @@
             event.getAuthor().openPrivateChannel().queue(pc -> pc.sendMessage(message).queue(success, failure), failure);
         }
     }
-    
+
     /**
      * Replies with a String message and a {@link java.io.File} with the provided name, or a default 
      * name if left null, and sent to the calling {@link net.dv8tion.jda.core.entities.User User}'s 
@@ -1113,41 +1056,8 @@
             if(id.equals(event.getAuthor().getId()))
                 return true;
         return false;
-<<<<<<< HEAD
-=======
-    }
-    
-    /**
-     * Tests whether or not the {@link net.dv8tion.jda.core.entities.User User} who triggered this
-     * event is a CoOwner of the bot.
-     * 
-     * @return {@code true} if the User is the CoOwner, else {@code false}
-     *
-     * @deprecated
-     *         Set for removal in 2.0.
-     *         <br>The idea of "co-owner" has undergone a revision.
-     *         It is a principle that trying to discriminate between an owner
-     *         and co-owner is a hindrance that idea.
-     *         <br>You should optimally try to implement your own system,
-     *         either through {@link com.jagrosh.jdautilities.commandclient.Command.Category
-     *         Categories} or through some other means.
-     *         <br>This function is now supported in one call to {@link #isOwner()}.
-     *
-     *         <p>Full information on these and other 2.0 deprecations and changes can be found
-     *         <a href="https://gist.github.com/TheMonitorLizard/4f09ac2a3c9d8019dc3cde02cc456eee">here</a>
-     */
-    @Deprecated
-    public boolean isCoOwner()
-    {
-    	if(this.getClient().getCoOwnerIds()==null)
-    		return false;
-    	for(String id : this.getClient().getCoOwnerIds())
-    		if(id.equals(event.getAuthor().getId()))
-    			return true;
-    	return false;
->>>>>>> e78c34d6
-    }
-
+    }
+    
     
     // shortcuts
     
