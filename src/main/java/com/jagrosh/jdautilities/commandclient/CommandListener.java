/*
 * Copyright 2016 John Grosh (jagrosh).
 *
 * Licensed under the Apache License, Version 2.0 (the "License");
 * you may not use this file except in compliance with the License.
 * You may obtain a copy of the License at
 *
 *      http://www.apache.org/licenses/LICENSE-2.0
 *
 * Unless required by applicable law or agreed to in writing, software
 * distributed under the License is distributed on an "AS IS" BASIS,
 * WITHOUT WARRANTIES OR CONDITIONS OF ANY KIND, either express or implied.
 * See the License for the specific language governing permissions and
 * limitations under the License.
 */
package com.jagrosh.jdautilities.commandclient;

import net.dv8tion.jda.core.events.message.MessageReceivedEvent;

/**
 * An implementable "Listener" that can be added to a {@link com.jagrosh.jdautilities.commandclient.CommandClient CommandClient}
 * and used to handle events relating to {@link com.jagrosh.jdautilities.commandclient.Command Command}s.
 * 
 * @author John Grosh (jagrosh)
 */
<<<<<<< HEAD
@SuppressWarnings("unused")
public interface CommandListener {
    
=======
public interface CommandListener
{
>>>>>>> e9eb73c9
    /**
     * A method that is called when a {@link com.jagrosh.jdautilities.commandclient.Command Command}
     * is triggered by a {@link com.jagrosh.jdautilities.commandclient.CommandEvent CommandEvent}.
     * 
     * @param  event
     *         The CommandEvent that triggered the Command
     * @param  command
     *         The Command that was triggered
     */
    default void onCommand(CommandEvent event, Command command) {}
    
    /**
     * A method that is called when a {@link com.jagrosh.jdautilities.commandclient.Command Command}
     * is triggered by a {@link com.jagrosh.jdautilities.commandclient.CommandEvent CommandEvent}
     * after it's completed successfully.
     * 
     * @param  event
     *         The CommandEvent that triggered the Command
     * @param  command
     *         The Command that was triggered
     */
    default void onCompletedCommand(CommandEvent event, Command command) {}
    
    /**
     * A method that is called when a {@link com.jagrosh.jdautilities.commandclient.Command Command}
     * is triggered by a {@link com.jagrosh.jdautilities.commandclient.CommandEvent CommandEvent} but
     * is terminated before completion.
     * 
     * @param  event
     *         The CommandEvent that triggered the Command
     * @param  command
     *         The Command that was triggered
     */
    default void onTerminatedCommand(CommandEvent event, Command command) {}
    
    /**
     * A method that is called whenever a 
     * {@link net.dv8tion.jda.core.events.message.MessageReceivedEvent MessageReceivedEvent} is caught by the Client Listener's
     * {@link net.dv8tion.jda.core.hooks.ListenerAdapter#onMessageReceived(MessageReceivedEvent) ListenerAdapter#onMessageReceived(MessageReceivedEvent)}
     * but doesn't correspond to a {@link com.jagrosh.jdautilities.commandclient.Command Command}.
     * 
     * <p>In other words, this catches all <b>non-command</b> MessageReceivedEvents allowing you to handle them without
     * implementation of another listener.
     * 
     * @param  event
     *         A MessageReceivedEvent that wasn't used to call a Command
     */
    default void onNonCommandMessage(MessageReceivedEvent event) {}
}
<|MERGE_RESOLUTION|>--- conflicted
+++ resolved
@@ -1,82 +1,76 @@
-/*
- * Copyright 2016 John Grosh (jagrosh).
- *
- * Licensed under the Apache License, Version 2.0 (the "License");
- * you may not use this file except in compliance with the License.
- * You may obtain a copy of the License at
- *
- *      http://www.apache.org/licenses/LICENSE-2.0
- *
- * Unless required by applicable law or agreed to in writing, software
- * distributed under the License is distributed on an "AS IS" BASIS,
- * WITHOUT WARRANTIES OR CONDITIONS OF ANY KIND, either express or implied.
- * See the License for the specific language governing permissions and
- * limitations under the License.
- */
-package com.jagrosh.jdautilities.commandclient;
-
-import net.dv8tion.jda.core.events.message.MessageReceivedEvent;
-
-/**
- * An implementable "Listener" that can be added to a {@link com.jagrosh.jdautilities.commandclient.CommandClient CommandClient}
- * and used to handle events relating to {@link com.jagrosh.jdautilities.commandclient.Command Command}s.
- * 
- * @author John Grosh (jagrosh)
- */
-<<<<<<< HEAD
-@SuppressWarnings("unused")
-public interface CommandListener {
-    
-=======
-public interface CommandListener
-{
->>>>>>> e9eb73c9
-    /**
-     * A method that is called when a {@link com.jagrosh.jdautilities.commandclient.Command Command}
-     * is triggered by a {@link com.jagrosh.jdautilities.commandclient.CommandEvent CommandEvent}.
-     * 
-     * @param  event
-     *         The CommandEvent that triggered the Command
-     * @param  command
-     *         The Command that was triggered
-     */
-    default void onCommand(CommandEvent event, Command command) {}
-    
-    /**
-     * A method that is called when a {@link com.jagrosh.jdautilities.commandclient.Command Command}
-     * is triggered by a {@link com.jagrosh.jdautilities.commandclient.CommandEvent CommandEvent}
-     * after it's completed successfully.
-     * 
-     * @param  event
-     *         The CommandEvent that triggered the Command
-     * @param  command
-     *         The Command that was triggered
-     */
-    default void onCompletedCommand(CommandEvent event, Command command) {}
-    
-    /**
-     * A method that is called when a {@link com.jagrosh.jdautilities.commandclient.Command Command}
-     * is triggered by a {@link com.jagrosh.jdautilities.commandclient.CommandEvent CommandEvent} but
-     * is terminated before completion.
-     * 
-     * @param  event
-     *         The CommandEvent that triggered the Command
-     * @param  command
-     *         The Command that was triggered
-     */
-    default void onTerminatedCommand(CommandEvent event, Command command) {}
-    
-    /**
-     * A method that is called whenever a 
-     * {@link net.dv8tion.jda.core.events.message.MessageReceivedEvent MessageReceivedEvent} is caught by the Client Listener's
-     * {@link net.dv8tion.jda.core.hooks.ListenerAdapter#onMessageReceived(MessageReceivedEvent) ListenerAdapter#onMessageReceived(MessageReceivedEvent)}
-     * but doesn't correspond to a {@link com.jagrosh.jdautilities.commandclient.Command Command}.
-     * 
-     * <p>In other words, this catches all <b>non-command</b> MessageReceivedEvents allowing you to handle them without
-     * implementation of another listener.
-     * 
-     * @param  event
-     *         A MessageReceivedEvent that wasn't used to call a Command
-     */
-    default void onNonCommandMessage(MessageReceivedEvent event) {}
-}
+/*
+ * Copyright 2016 John Grosh (jagrosh).
+ *
+ * Licensed under the Apache License, Version 2.0 (the "License");
+ * you may not use this file except in compliance with the License.
+ * You may obtain a copy of the License at
+ *
+ *      http://www.apache.org/licenses/LICENSE-2.0
+ *
+ * Unless required by applicable law or agreed to in writing, software
+ * distributed under the License is distributed on an "AS IS" BASIS,
+ * WITHOUT WARRANTIES OR CONDITIONS OF ANY KIND, either express or implied.
+ * See the License for the specific language governing permissions and
+ * limitations under the License.
+ */
+package com.jagrosh.jdautilities.commandclient;
+
+import net.dv8tion.jda.core.events.message.MessageReceivedEvent;
+
+/**
+ * An implementable "Listener" that can be added to a {@link com.jagrosh.jdautilities.commandclient.CommandClient CommandClient}
+ * and used to handle events relating to {@link com.jagrosh.jdautilities.commandclient.Command Command}s.
+ * 
+ * @author John Grosh (jagrosh)
+ */
+public interface CommandListener
+{
+    /**
+     * A method that is called when a {@link com.jagrosh.jdautilities.commandclient.Command Command}
+     * is triggered by a {@link com.jagrosh.jdautilities.commandclient.CommandEvent CommandEvent}.
+     * 
+     * @param  event
+     *         The CommandEvent that triggered the Command
+     * @param  command
+     *         The Command that was triggered
+     */
+    default void onCommand(CommandEvent event, Command command) {}
+    
+    /**
+     * A method that is called when a {@link com.jagrosh.jdautilities.commandclient.Command Command}
+     * is triggered by a {@link com.jagrosh.jdautilities.commandclient.CommandEvent CommandEvent}
+     * after it's completed successfully.
+     * 
+     * @param  event
+     *         The CommandEvent that triggered the Command
+     * @param  command
+     *         The Command that was triggered
+     */
+    default void onCompletedCommand(CommandEvent event, Command command) {}
+    
+    /**
+     * A method that is called when a {@link com.jagrosh.jdautilities.commandclient.Command Command}
+     * is triggered by a {@link com.jagrosh.jdautilities.commandclient.CommandEvent CommandEvent} but
+     * is terminated before completion.
+     * 
+     * @param  event
+     *         The CommandEvent that triggered the Command
+     * @param  command
+     *         The Command that was triggered
+     */
+    default void onTerminatedCommand(CommandEvent event, Command command) {}
+    
+    /**
+     * A method that is called whenever a 
+     * {@link net.dv8tion.jda.core.events.message.MessageReceivedEvent MessageReceivedEvent} is caught by the Client Listener's
+     * {@link net.dv8tion.jda.core.hooks.ListenerAdapter#onMessageReceived(MessageReceivedEvent) ListenerAdapter#onMessageReceived(MessageReceivedEvent)}
+     * but doesn't correspond to a {@link com.jagrosh.jdautilities.commandclient.Command Command}.
+     * 
+     * <p>In other words, this catches all <b>non-command</b> MessageReceivedEvents allowing you to handle them without
+     * implementation of another listener.
+     * 
+     * @param  event
+     *         A MessageReceivedEvent that wasn't used to call a Command
+     */
+    default void onNonCommandMessage(MessageReceivedEvent event) {}
+}