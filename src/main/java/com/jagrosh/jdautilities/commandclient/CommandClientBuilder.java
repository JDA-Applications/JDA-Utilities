--- conflicted
+++ resolved
@@ -55,7 +55,7 @@
     private int linkedCacheSize = 200;
     private AnnotatedModuleCompiler compiler = new AnnotatedModuleCompilerImpl();
     private GuildSettingsManager manager = null;
-    
+
     /**
      * Builds a {@link com.jagrosh.jdautilities.commandclient.impl.CommandClientImpl CommandClientImpl} 
      * with the provided settings.
@@ -157,29 +157,13 @@
      * <br>Setting it to {@code null} or not setting this at all will cause the bot to use 
      * the default help builder.
      * 
-<<<<<<< HEAD
      * @param  helpConsumer
      *         A consumer to accept a {@link com.jagrosh.jdautilities.commandclient.CommandEvent CommandEvent}
      *         when a help command is called.
      *         
-=======
-     * @param  helpFunction
-     *         A function to convert a {@link com.jagrosh.jdautilities.commandclient.CommandEvent CommandEvent} 
-     *         to a String for a help DM.
-     *
->>>>>>> 4de8388a
-     * @return This builder
-     *
-     * @deprecated
-     *         Scheduled for removal in 2.0, will be replaced with a Consumer instead.
-     */
-<<<<<<< HEAD
+     * @return This builder
+     */
     public CommandClientBuilder setHelpConsumer(Consumer<CommandEvent> helpConsumer)
-=======
-    @SuppressWarnings("DeprecatedIsStillUsed") // Suppress the link in docs
-    @Deprecated
-    public CommandClientBuilder setHelpFunction(Function<CommandEvent,String> helpFunction)
->>>>>>> 4de8388a
     {
         this.helpConsumer = helpConsumer;
         return this;
