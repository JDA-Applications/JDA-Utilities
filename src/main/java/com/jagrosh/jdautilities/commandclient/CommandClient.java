--- conflicted
+++ resolved
@@ -82,7 +82,7 @@
      * @return A possibly-null alternate prefix
      */
     String getAltPrefix();
-    
+
     /**
      * Returns the visual representation of the bot's prefix. 
      * 
@@ -406,219 +406,6 @@
      * @return The help word
      */
     String getHelpWord();
-<<<<<<< HEAD
-=======
-    
-    /**
-     * Schedules a {@link net.dv8tion.jda.core.requests.RestAction RestAction} to occur in a provided delay
-     * of <b>seconds</b>.
-     * 
-     * <p>This is more useful than {@link CommandClient#schedule(String, int, TimeUnit, RestAction)} when dealing with 
-     * short delays as it is simple, easy, and would not require the operating class to {@code import}
-     * {@link java.util.concurrent.TimeUnit}.
-     * 
-     * <p>This allows it to be cancelled later using {@link com.jagrosh.jdautilities.commandclient.CommandClient#cancel(String) CommandClient#cancel(String)}.
-     *
-     * @param  <T>
-     *         The type of RestAction
-     * @param  name
-     *         The name of the scheduled RestAction (can be used to cancel it later if needed)
-     * @param  delay
-     *         The amount of seconds to delay for
-     * @param  toQueue
-     *         The RestAction to queue after the delay
-     *
-     * @deprecated
-     *         Scheduled for removal in 2.0
-     *
-     *         <p>Full information on these and other 2.0 deprecations and changes can be found
-     *         <a href="https://gist.github.com/TheMonitorLizard/4f09ac2a3c9d8019dc3cde02cc456eee">here</a>
-     */
-    @Deprecated
-    <T> void schedule(String name, int delay, RestAction<T> toQueue);
-    
-    /**
-     * Schedules a {@link java.lang.Runnable Runnable} to run in a provided delay of <b>seconds</b>.
-     * 
-     * <p>This is more useful than {@link CommandClient#schedule(String, int, TimeUnit, Runnable)} when dealing with
-     * short delays as it is simple, easy, and would not require the operating class to {@code import}
-     * {@link java.util.concurrent.TimeUnit TimeUnit}.
-     * 
-     * <p>This allows it to be cancelled later using {@link com.jagrosh.jdautilities.commandclient.CommandClient#cancel(String) CommandClient#cancel(String)}.
-     * 
-     * @param  name 
-     *         The name of the scheduled Runnable (can be used to cancel it later if needed)
-     * @param  delay 
-     *         The the amount of seconds to delay for
-     * @param  runnable 
-     *         The Runnable to run after the delay
-     *
-     * @deprecated
-     *         Scheduled for removal in 2.0
-     */
-    @Deprecated
-    void schedule(String name, int delay, Runnable runnable);
-    
-    /**
-     * Schedules a {@link net.dv8tion.jda.core.requests.RestAction RestAction} to occur in the provided delay of 
-     * {@link java.util.concurrent.TimeUnit TimeUnit}.
-     * 
-     * <p>This allows it to be cancelled later using {@link com.jagrosh.jdautilities.commandclient.CommandClient#cancel(String) CommandClient#cancel(String)}.
-     *
-     * @param  <T>
-     *         The type of RestAction
-     * @param  name
-     *         The name of the scheduled RestAction (can be used to cancel it later if needed)
-     * @param  delay
-     *         The amount to delay for
-     * @param  unit
-     *         The unit to measure the delay with
-     * @param  toQueue
-     *         The RestAction to queue after the delay
-     *
-     * @deprecated
-     *         Scheduled for removal in 2.0
-     *
-     *         <p>Full information on these and other 2.0 deprecations and changes can be found
-     *         <a href="https://gist.github.com/TheMonitorLizard/4f09ac2a3c9d8019dc3cde02cc456eee">here</a>
-     */
-    @Deprecated
-    <T> void schedule(String name, int delay, TimeUnit unit, RestAction<T> toQueue);
-    
-    /**
-     * Schedules a {@link java.lang.Runnable Runnable} to run in a provided delay of
-     * {@link java.util.concurrent.TimeUnit TimeUnit}.
-     * 
-     * <p>This allows it to be cancelled later using {@link com.jagrosh.jdautilities.commandclient.CommandClient#cancel(String) CommandClient#cancel(String)}.
-     * 
-     * @param  name
-     *         The name of the scheduled Runnable (can be used to cancel it later if needed)
-     * @param  delay
-     *         The amount to delay for
-     * @param  unit
-     *         The unit to measure the delay with
-     * @param  runnable
-     *         The Runnable to run after the delay
-     *
-     * @deprecated
-     *         Scheduled for removal in 2.0
-     *
-     *         <p>Full information on these and other 2.0 deprecations and changes can be found
-     *         <a href="https://gist.github.com/TheMonitorLizard/4f09ac2a3c9d8019dc3cde02cc456eee">here</a>
-     */
-    @Deprecated
-    void schedule(String name, int delay, TimeUnit unit, Runnable runnable);
-    
-    /**
-     * Saves a {@link java.util.concurrent.ScheduledFuture ScheduledFuture} to a provided name.
-     * 
-     * <p>This allows it to be cancelled later using {@link com.jagrosh.jdautilities.commandclient.CommandClient#cancel(String) CommandClient#cancel(String)}.
-     * 
-     * @param  name
-     *         The name of the ScheduledFuture (can be used to cancel it later if needed)
-     * @param  future
-     *         The ScheduledFuture to save
-     *
-     * @deprecated
-     *         Scheduled for removal in 2.0
-     *
-     *         <p>Full information on these and other 2.0 deprecations and changes can be found
-     *         <a href="https://gist.github.com/TheMonitorLizard/4f09ac2a3c9d8019dc3cde02cc456eee">here</a>
-     */
-    @Deprecated
-    void saveFuture(String name, ScheduledFuture<?> future);
-    
-    /**
-     * Checks if a {@link java.util.concurrent.ScheduledFuture ScheduledFuture} exists
-     * corresponding to the provided name.
-     * 
-     * <p><b>NOTE:</b> This method will <b>NOT</b> take into account whether or not the provided name finds 
-     * a ScheduledFuture that has already occurred or has been cancelled. To detect if the schedule only 
-     * contains a "live" ScheduledFuture going by the name provided, invoking 
-     * {@link com.jagrosh.jdautilities.commandclient.CommandClient#cleanSchedule() CommandClient#cleanSchedule()} 
-     * beforehand may provide more accurate results.
-     * 
-     * @param  name
-     *         The name of the ScheduledFuture
-     *         
-     * @return {@code true} if there exists a ScheduledFuture corresponding to the provided name 
-     *         (regardless of it's possible cancellation or expiration), otherwise {@code false}.
-     *
-     * @deprecated
-     *         Scheduled for removal in 2.0
-     *
-     *         <p>Full information on these and other 2.0 deprecations and changes can be found
-     *         <a href="https://gist.github.com/TheMonitorLizard/4f09ac2a3c9d8019dc3cde02cc456eee">here</a>
-     */
-    @Deprecated
-    boolean scheduleContains(String name);
-    
-    /**
-     * Cancels a {@link java.util.concurrent.ScheduledFuture ScheduledFuture} corresponding to the provided name.
-     * 
-     * <p>This will not cancel the ScheduledFuture if it is running or has already occurred. To perform a
-     * cancellation even in mid-operation use {@link com.jagrosh.jdautilities.commandclient.CommandClient#cancelImmediately(String) CommandClient#cancelImmediately(String)}.
-     * 
-     * @param  name 
-     *         The name of the ScheduledFuture
-     *
-     * @deprecated
-     *         Scheduled for removal in 2.0
-     *
-     *         <p>Full information on these and other 2.0 deprecations and changes can be found
-     *         <a href="https://gist.github.com/TheMonitorLizard/4f09ac2a3c9d8019dc3cde02cc456eee">here</a>
-     */
-    @Deprecated
-    void cancel(String name);
-    
-    /**
-     * Cancels a {@link java.util.concurrent.ScheduledFuture ScheduledFuture} corresponding to the provided name,
-     * possibly in the midst of it running.
-     * 
-     * <p>This will cancel a ScheduledFuture, even if it is currently running, but will not
-     * if the ScheduledFuture has already occurred.
-     * 
-     * @param  name
-     *         The name of the ScheduledFuture to be cancelled immediately
-     *
-     * @deprecated
-     *         Scheduled for removal in 2.0
-     *
-     *         <p>Full information on these and other 2.0 deprecations and changes can be found
-     *         <a href="https://gist.github.com/TheMonitorLizard/4f09ac2a3c9d8019dc3cde02cc456eee">here</a>
-     */
-    @Deprecated
-    void cancelImmediately(String name);
-    
-    /**
-     * Gets a {@link java.util.concurrent.ScheduledFuture ScheduledFuture} corresponding to the provided name.
-     * 
-     * @param  name 
-     *         The name of the ScheduledFuture to get
-     *         
-     * @return The ScheduledFuture corresponding to the provided name
-     *
-     * @deprecated
-     *         Scheduled for removal in 2.0
-     *
-     *         <p>Full information on these and other 2.0 deprecations and changes can be found
-     *         <a href="https://gist.github.com/TheMonitorLizard/4f09ac2a3c9d8019dc3cde02cc456eee">here</a>
-     */
-    @Deprecated
-    ScheduledFuture<?> getScheduledFuture(String name);
-    
-    /**
-     * Cleans up cancelled and expired {@link java.util.concurrent.ScheduledFuture ScheduledFuture}s to reduce memory.
-     *
-     * @deprecated
-     *         Scheduled for removal in 2.0
-     *
-     *         <p>Full information on these and other 2.0 deprecations and changes can be found
-     *         <a href="https://gist.github.com/TheMonitorLizard/4f09ac2a3c9d8019dc3cde02cc456eee">here</a>
-     */
-    @Deprecated
-    void cleanSchedule();
->>>>>>> e78c34d6
 
     /**
      * Gets whether this CommandClient uses linked deletion.
