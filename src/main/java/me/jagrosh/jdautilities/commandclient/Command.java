--- conflicted
+++ resolved
@@ -206,15 +206,11 @@
         return arguments;
     }
     
-<<<<<<< HEAD
     public Command[] getChildren()
     {
     	return children;
     }
-   
-    
-=======
->>>>>>> 9c6a3e2e
+
     public Permission[] getUserPermissions()
     {
         return userPermissions;
