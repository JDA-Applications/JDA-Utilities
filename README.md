## JDA-Utilities
JDA-Utilities is a series of tools and utilities for use with [JDA](https://github.com/DV8FromTheWorld/JDA) to assist in bot creation.

## Getting Started
You will need to add this project as a dependency (either from the latest .jar from the releases page, or via maven or gradle), as well as [JDA](https://github.com/DV8FromTheWorld/JDA). With maven, you can use the snippets below:
```xml
  <dependency>
    <groupId>com.jagrosh</groupId>
    <artifactId>JDA-Utilities</artifactId>
<<<<<<< HEAD
    <version>1.1</version>
	<scope>compile</scope>
=======
    <version>1.0</version>
    <scope>compile</scope>
>>>>>>> 30214ba4
  </dependency>
  <dependency>
    <groupId>net.dv8tion</groupId>
    <artifactId>JDA</artifactId>
    <version>LATEST</version>
  </dependency>
```
```xml
  <repository>
    <id>central</id>
    <name>bintray</name>
    <url>http://jcenter.bintray.com</url>
  </repository>
```
With gradle:
```java
dependencies {
<<<<<<< HEAD
    compile 'com.jagrosh:JDA-Utilities:1.1'
	compile 'net.dv8tion:JDA:LATEST'
=======
    compile 'com.jagrosh:JDA-Utilities:1.0'
    compile 'net.dv8tion:JDA:LATEST'
>>>>>>> 30214ba4
}

repositories {
    jcenter()
}
```

## Usage
Check out the [Example Bot](https://github.com/jagrosh/ExampleBot)!

## Projects
[**Vortex**](https://github.com/jagrosh/Vortex) - Vortex is an easy-to-use moderation bot that utilizes the JDA-Utilities library for the Command Client and some of the menus<br>
[**JMusicBot**](https://github.com/jagrosh/MusicBot) - This music bot uses the Command Client for its base, and several menus, including the OrderedMenu for search results and the Paginator for the current queue<br>
[**GiveawayBot**](https://github.com/jagrosh/GiveawayBot) - GiveawayBot is a basic bot for hosting quick giveaways!<|MERGE_RESOLUTION|>--- conflicted
+++ resolved
@@ -7,13 +7,8 @@
   <dependency>
     <groupId>com.jagrosh</groupId>
     <artifactId>JDA-Utilities</artifactId>
-<<<<<<< HEAD
     <version>1.1</version>
-	<scope>compile</scope>
-=======
-    <version>1.0</version>
     <scope>compile</scope>
->>>>>>> 30214ba4
   </dependency>
   <dependency>
     <groupId>net.dv8tion</groupId>
@@ -31,13 +26,8 @@
 With gradle:
 ```java
 dependencies {
-<<<<<<< HEAD
     compile 'com.jagrosh:JDA-Utilities:1.1'
-	compile 'net.dv8tion:JDA:LATEST'
-=======
-    compile 'com.jagrosh:JDA-Utilities:1.0'
     compile 'net.dv8tion:JDA:LATEST'
->>>>>>> 30214ba4
 }
 
 repositories {
