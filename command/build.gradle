/*
 * Copyright 2016-2018 John Grosh (jagrosh) & Kaidan Gustave (TheMonitorLizard)
 *
 * Licensed under the Apache License, Version 2.0 (the "License");
 * you may not use this file except in compliance with the License.
 * You may obtain a copy of the License at
 *
 *     http://www.apache.org/licenses/LICENSE-2.0
 *
 * Unless required by applicable law or agreed to in writing, software
 * distributed under the License is distributed on an "AS IS" BASIS,
 * WITHOUT WARRANTIES OR CONDITIONS OF ANY KIND, either express or implied.
 * See the License for the specific language governing permissions and
 * limitations under the License.
 */
dependencies {
<<<<<<< HEAD
    commons()
=======
    compileOnly jda()
    compile slf4j()
    compile okhttp()
    compile findbugs()
    compile json()
>>>>>>> 6d8dce8b

    compile commons()
}

javadoc {
    exclude 'com/jagrosh/jdautilities/commandclient/impl'
}<|MERGE_RESOLUTION|>--- conflicted
+++ resolved
@@ -14,15 +14,11 @@
  * limitations under the License.
  */
 dependencies {
-<<<<<<< HEAD
-    commons()
-=======
     compileOnly jda()
     compile slf4j()
     compile okhttp()
     compile findbugs()
     compile json()
->>>>>>> 6d8dce8b
 
     compile commons()
 }
