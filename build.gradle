/*
 * Copyright 2016 John Grosh (jagrosh).
 *
 * Licensed under the Apache License, Version 2.0 (the "License");
 * you may not use this file except in compliance with the License.
 * You may obtain a copy of the License at
 *
 *      http://www.apache.org/licenses/LICENSE-2.0
 *
 * Unless required by applicable law or agreed to in writing, software
 * distributed under the License is distributed on an "AS IS" BASIS,
 * WITHOUT WARRANTIES OR CONDITIONS OF ANY KIND, either express or implied.
 * See the License for the specific language governing permissions and
 * limitations under the License.
 */
import org.apache.tools.ant.filters.ReplaceTokens

// to build everything:             "gradlew build"
// to build and upload everything:  "gradlew bintrayUpload"

plugins {
    id 'com.jfrog.bintray' version '1.7.3'
    id 'java'
    id 'maven-publish'
    id 'com.github.johnrengelman.shadow' version '2.0.1'
}

def versionObj = new Version(major: 1, minor: 6)
<<<<<<< HEAD
def jdaVersion = '3.2.0_251'
=======
def jdaVersion = '3.2.0_250'
>>>>>>> af89c6d9

group = 'com.jagrosh'
archivesBaseName = project.name
version = versionObj.toString()

repositories {
    jcenter()
    maven { url 'https://mvnrepository.com/artifact/' }
}

dependencies {
    compileOnly "net.dv8tion:JDA:${jdaVersion}"
}

task sourcesForRelease(type: Copy) {
    from 'src/main/java'
    into 'build/filteredSrc'
    filter(ReplaceTokens, tokens: [
            versionMajor: versionObj.major.toString(),
            versionMinor: versionObj.minor.toString()
    ])
}

compileJava {
    source = sourcesForRelease.destinationDir
    classpath = sourceSets.main.compileClasspath
    options.encoding = 'UTF-8'

    dependsOn sourcesForRelease
}

jar {
    baseName = project.name
    manifest {
        attributes 'Implementation-Version': version
    }
}

task sourcesJar(type: Jar, dependsOn: classes) {
    classifier = 'sources'
    from "${buildDir}/filteredSrc"
}

javadoc {
    failOnError = false
    options.memberLevel = JavadocMemberLevel.PROTECTED
    options.author()
    options.encoding = 'UTF-8'

    // exclude internal classes
    exclude('com/jagrosh/jdautilities/commandclient/impl')
}

task javadocJar(type: Jar, dependsOn: javadoc) {
    classifier = 'javadoc'
    from javadoc.destinationDir
}

shadowJar {
    classifier = 'withDependencies'
}

task wrapper(type: Wrapper) {
    gradleVersion = '4.0.1'
}

bintray {
    user = bintrayUsername
    key = bintrayApiKey
    publications = ["BintrayRelease"]
    publish = true
    pkg {
        repo = 'maven'
        name = 'JDA-Utilities'
        licenses = ['Apache-2.0']
        vcsUrl = 'https://github.com/JDA-Applications/JDA-Utilities'
        version {
            name = project.version
            released = new Date()
        }
    }
}

publishing {
    publications {
        BintrayRelease(MavenPublication) {
            from components.java
            groupId group
            artifactId archivesBaseName
            version version
            artifact javadocJar
            artifact sourcesJar
        }
    }
}

String getProjectProperty(String propertyName)
{
    String property = ""
    if (hasProperty(propertyName))
    {
        property = this.properties[propertyName]
    }
    return property
}

build {
    dependsOn jar
    dependsOn javadocJar
    dependsOn sourcesJar
    dependsOn shadowJar
}

bintrayUpload {
    dependsOn build

    onlyIf { !getProjectProperty("bintrayUsername").empty }
    onlyIf { !getProjectProperty("bintrayApiKey").empty }
}

class Version {
    String major, minor

    String toString() {
        "${major}.${minor}"
    }
}<|MERGE_RESOLUTION|>--- conflicted
+++ resolved
@@ -26,11 +26,7 @@
 }
 
 def versionObj = new Version(major: 1, minor: 6)
-<<<<<<< HEAD
 def jdaVersion = '3.2.0_251'
-=======
-def jdaVersion = '3.2.0_250'
->>>>>>> af89c6d9
 
 group = 'com.jagrosh'
 archivesBaseName = project.name
