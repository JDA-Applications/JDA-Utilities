/*
 * Copyright 2016-2018 John Grosh (jagrosh) & Kaidan Gustave (TheMonitorLizard)
 *
 * Licensed under the Apache License, Version 2.0 (the "License");
 * you may not use this file except in compliance with the License.
 * You may obtain a copy of the License at
 *
 *     http://www.apache.org/licenses/LICENSE-2.0
 *
 * Unless required by applicable law or agreed to in writing, software
 * distributed under the License is distributed on an "AS IS" BASIS,
 * WITHOUT WARRANTIES OR CONDITIONS OF ANY KIND, either express or implied.
 * See the License for the specific language governing permissions and
 * limitations under the License.
 */
import com.github.jengelman.gradle.plugins.shadow.tasks.ShadowJar
import org.apache.tools.ant.filters.ReplaceTokens

plugins {
    id 'com.github.ben-manes.versions' version '0.17.0'
    id 'com.github.johnrengelman.shadow' version '2.0.2'
    id 'com.jfrog.bintray' version '1.8.0'
}

def versionInfo = [major: '3', minor: '0', revision: '2']

task build {
    group = 'build'
}

allprojects {
    apply plugin: 'maven-publish'
    apply plugin: 'com.jfrog.bintray'
    apply plugin: 'com.github.johnrengelman.shadow'

    group = 'com.jagrosh'
    version = versionInfo.values().join('.')

    ext {
<<<<<<< HEAD
        jdaVersion = '4.0.0_42'
=======
        jdaVersion = '4.0.0_46'
>>>>>>> 457ab00a
        slf4jVersion = '1.7.25'
        okhttpVersion = '3.9.1'
        findbugsVersion = '3.0.2'
        jsonVersion = '20160810'
        junitVersion = '4.12' // TODO Move to junit 5?

        dependencies {
            jda = { [group: 'net.dv8tion', name: 'JDA', version: jdaVersion] }
            slf4j = { [group: 'org.slf4j', name: 'slf4j-api', version: slf4jVersion] }
            okhttp = { [group: 'com.squareup.okhttp3', name: 'okhttp', version: okhttpVersion] }
            findbugs = { [group: 'com.google.code.findbugs', name: 'jsr305', version: findbugsVersion] }
            json = { [group: 'org.json', name: 'json', version: jsonVersion] }
            junit = { [group: 'junit', name: 'junit', version: junitVersion] }

            artifactId = (rootProject == project? project.name : "$rootProject.name-$project.name").toLowerCase()
            moduleName = "${group}.jdautilities${rootProject == project? "" : ".${project.name.toLowerCase()}"}"
        }

        // Helper task that allows us to do a one-line method call to fully
        //configure a jar task. This prevents possible build inconsistencies.
        configureJar = { Object jarConfig, String classifier = '' ->
            jarConfig.baseName = "$project.artifactId"
            jarConfig.version = "$project.version"
            jarConfig.classifier = classifier
            jarConfig.extension = 'jar'

            jarConfig.manifest {
                it.attributes(
                        'Implementation-Title': project.artifactId,
                        'Implementation-Version': project.version,
                        'Automatic-Module-Name': "${project.moduleName}"
                )
            }
        }

        // Similar to the extension above, helps keep javadoc
        //characteristics consistent between artifacts.
        configureJavadoc = { Object jDocConfig ->
            jDocConfig.options {
                it.author()
                it.encoding = 'UTF-8'
                it.memberLevel = JavadocMemberLevel.PROTECTED
                it.tags 'apiNote:a:API Note:', 'implSpec:a:Implementation Requirements:', 'implNote:a:Implementation Note:'
            }
        }
    }

    // Create dependency shortcut for every subproject
    rootProject.subprojects.forEach { subproject ->
        project.ext."$subproject.name" = { project(":$subproject.name") }
    }

    repositories {
        jcenter()
    }

    build {
        // These have to be run in closures
        //because they are defined later in the buildscript.
        // Trying to specify these at "script-refresh" time
        //will cause the refresh to fail.
        dependsOn { javadocJar }
        dependsOn { sourceJar }
        dependsOn { shadowJar }
    }

    bintray {
        user = bintrayUsername
        key = bintrayApiKey
        publications = ['BintrayRelease']
        publish = true
        pkg {
            repo = 'maven'
            name = 'JDA-Utilities'
            licenses = ['Apache-2.0']
            vcsUrl = 'https://github.com/JDA-Applications/JDA-Utilities'
            version {
                name = project.version
                released = new Date()
            }
        }
    }

    bintrayUpload {
        dependsOn { rootProject.getTasksByName('build', true) }

        onlyIf { !project.property('bintrayUsername')?.trim()?.empty }
        onlyIf { !project.property('bintrayApiKey')?.trim()?.empty }
    }

    publishing {
        publications {
            BintrayRelease(MavenPublication) {
                it.groupId = project.group
                it.artifactId = project.artifactId
                it.version = project.version
            }
        }
    }
}

subprojects {
    apply plugin: 'java'
    apply plugin: 'com.github.ben-manes.versions'

    ext {
        // Allow for individual modules to be marked as excluded
        //from the collective artifact (IE: jda-utilities)
        includeInParent = true
    }

    sourceSets {
        // add main classpath to test classpath
        test {
            java.srcDirs += 'src/test/java'
            compileClasspath += main.compileClasspath
            runtimeClasspath += main.runtimeClasspath
        }
    }

    task sourcesForRelease(type: Copy) {
        from('src/main/java') {
            filter(ReplaceTokens, tokens: [
                VERSION_MAJOR:    versionInfo.major,
                VERSION_MINOR:    versionInfo.minor,
                VERSION_REVISION: versionInfo.revision
            ])
        }
        into 'build/filteredSrc'
    }

    compileJava {
        source = sourcesForRelease.destinationDir
        classpath = sourceSets.main.compileClasspath

        dependsOn sourcesForRelease
    }

    javadoc {
        destinationDir = file("$buildDir/docs/")

        configureJavadoc(it)
    }

    jar {
        configureJar(it)
    }

    shadowJar {
        configureJar(it, 'all')
    }

    task javadocJar(type: Jar) {
        group = 'build'
        dependsOn javadoc
        from javadoc.destinationDir
        configureJar(it, 'javadoc')
    }

    task sourceJar(type: Jar) {
        group = 'build'
        dependsOn classes
        from sourceSets.main.allSource
        configureJar(it, 'sources')
    }

    publishing {
        publications {
            BintrayRelease(MavenPublication) {
                from components.java
                artifact javadocJar
                artifact sourceJar
            }
        }
    }

    afterEvaluate {
        if(project.includeInParent) {
            rootProject.dependencies.compile project
        }
    }
}

configurations {
    compile {
        description = 'compile'
        transitive = true
    }
}

task javadoc(type: Javadoc) {
    group = 'documentation'
    dependsOn { subprojects*.getTasksByName('javadoc', true) }

    source = { subprojects*.sourceSets.main.allJava }
    classpath = files(subprojects*.javadoc.classpath)

    destinationDir = file("$buildDir/docs/")

    configureJavadoc(it)
}

// Jar tasks

task jar(type: ShadowJar) {
    group = 'build'

    configureJar(it)

    from { subprojects*.jar }
    destinationDir = file("$buildDir/libs/")
}

task shadowJar(type: ShadowJar) {
    group = 'shadow'
    dependsOn { rootProject.getTasksByName('jar', true) }

    it.configurations += configurations.runtime
    configureJar(it, 'all')

    from { subprojects*.jar }
    destinationDir = file("$buildDir/libs/")
}

task javadocJar(type: Jar) {
    group = 'build'
    dependsOn { tasks.javadoc }

    configureJar(it, 'javadoc')

    from { javadoc.destinationDir }
    destinationDir = file("$buildDir/libs/")
}

task sourceJar(type: Jar) {
    group = 'build'
    dependsOn { rootProject.getTasksByName('classes', true) }

    configureJar(it, 'sources')

    from { subprojects*.sourceSets.main.allSource }
    destinationDir = file("$buildDir/libs/")
}

task clean(type: Delete) {
    group = 'build'

    delete = buildDir
}

publishing {
    publications {
        BintrayRelease(MavenPublication) {
            pom.withXml {
                def repositoriesNode = asNode().appendNode('repositories')
                def repositoryNode = repositoriesNode.appendNode('repository')

                repositoryNode.appendNode('name', 'bintray')
                repositoryNode.appendNode('id', 'bintray-jagrosh-maven')
                repositoryNode.appendNode('url', 'https://dl.bintray.com/jagrosh/maven')

                def dependenciesNode = asNode().appendNode('dependencies')
                configurations.compile.allDependencies.each {
                    def dependencyNode = dependenciesNode.appendNode('dependency')
                    dependencyNode.appendNode('groupId', it.group)
                    dependencyNode.appendNode('artifactId', it instanceof ProjectDependency ? it.dependencyProject.artifactId : it.name)
                    dependencyNode.appendNode('version', it.version)
                    dependencyNode.appendNode('scope', 'compile')
                }
            }
        }
    }
}<|MERGE_RESOLUTION|>--- conflicted
+++ resolved
@@ -37,11 +37,7 @@
     version = versionInfo.values().join('.')
 
     ext {
-<<<<<<< HEAD
-        jdaVersion = '4.0.0_42'
-=======
         jdaVersion = '4.0.0_46'
->>>>>>> 457ab00a
         slf4jVersion = '1.7.25'
         okhttpVersion = '3.9.1'
         findbugsVersion = '3.0.2'
