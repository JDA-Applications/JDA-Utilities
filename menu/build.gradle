/*
 * Copyright 2016-2018 John Grosh (jagrosh) & Kaidan Gustave (TheMonitorLizard)
 *
 * Licensed under the Apache License, Version 2.0 (the "License");
 * you may not use this file except in compliance with the License.
 * You may obtain a copy of the License at
 *
 *     http://www.apache.org/licenses/LICENSE-2.0
 *
 * Unless required by applicable law or agreed to in writing, software
 * distributed under the License is distributed on an "AS IS" BASIS,
 * WITHOUT WARRANTIES OR CONDITIONS OF ANY KIND, either express or implied.
 * See the License for the specific language governing permissions and
 * limitations under the License.
 */
dependencies {
<<<<<<< HEAD
    commons()

    jda()
    findbugs()
=======
    compileOnly jda()
    compile findbugs()
    compile commons()
>>>>>>> 6d8dce8b
}<|MERGE_RESOLUTION|>--- conflicted
+++ resolved
@@ -14,14 +14,7 @@
  * limitations under the License.
  */
 dependencies {
-<<<<<<< HEAD
-    commons()
-
-    jda()
-    findbugs()
-=======
     compileOnly jda()
     compile findbugs()
     compile commons()
->>>>>>> 6d8dce8b
 }