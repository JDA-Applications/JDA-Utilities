/*
 * Copyright 2016-2018 John Grosh (jagrosh) & Kaidan Gustave (TheMonitorLizard)
 *
 * Licensed under the Apache License, Version 2.0 (the "License");
 * you may not use this file except in compliance with the License.
 * You may obtain a copy of the License at
 *
 *     http://www.apache.org/licenses/LICENSE-2.0
 *
 * Unless required by applicable law or agreed to in writing, software
 * distributed under the License is distributed on an "AS IS" BASIS,
 * WITHOUT WARRANTIES OR CONDITIONS OF ANY KIND, either express or implied.
 * See the License for the specific language governing permissions and
 * limitations under the License.
 */
package com.jagrosh.jdautilities.menu;

import com.jagrosh.jdautilities.commons.waiter.EventWaiter;
import net.dv8tion.jda.core.EmbedBuilder;
import net.dv8tion.jda.core.MessageBuilder;
import net.dv8tion.jda.core.entities.Message;
import net.dv8tion.jda.core.entities.Role;
import net.dv8tion.jda.core.entities.User;
import net.dv8tion.jda.core.utils.Checks;

import java.awt.Color;
import java.util.Arrays;
import java.util.List;
import java.util.Set;
import java.util.concurrent.TimeUnit;
import java.util.function.BiConsumer;
import java.util.function.Consumer;
import java.util.function.Function;

/**
 * A {@link com.jagrosh.jdautilities.menu.Menu Menu} implementation that creates
 * a listed display of text choices horizontally that users can scroll through
 * using reactions and make selections.
 *
 * @author John Grosh
 */
public class SelectionDialog extends SelectionMenu
{
<<<<<<< HEAD
    /**
     * @deprecated Use {@link com.jagrosh.jdautilities.menu.SelectionMenu#UP this} instead
     */
    @Deprecated
=======
    private final List<String> choices;
    private final String leftEnd, rightEnd;
    private final String defaultLeft, defaultRight;
    private final Function<Integer,Color> color;
    private final boolean loop;
    private final Function<Integer,String> text;
    private final BiConsumer<Message, Integer> success;
    private final Consumer<Message> cancel;
    private final boolean singleSelectionMode;
    
>>>>>>> fa5f2b9a
    public static final String UP = "\uD83D\uDD3C";

    /**
     * @deprecated Use {@link com.jagrosh.jdautilities.menu.SelectionMenu#DOWN this} instead
     */
    @Deprecated
    public static final String DOWN = "\uD83D\uDD3D";

    /**
     * @deprecated Use {@link com.jagrosh.jdautilities.menu.SelectionMenu#SELECT this} instead
     */
    @Deprecated
    public static final String SELECT = "\u2705";

    /**
     * @deprecated Use {@link com.jagrosh.jdautilities.menu.SelectionMenu#CANCEL this} instead
     */
    @Deprecated
    public static final String CANCEL = "\u274E";

    private final String leftEnd, rightEnd;
    private final String defaultLeft, defaultRight;

    
    private SelectionDialog(EventWaiter waiter, Set<User> users, Set<Role> roles, long timeout, TimeUnit unit,
                    List<String> choices, String leftEnd, String rightEnd, String defaultLeft, String defaultRight,
<<<<<<< HEAD
                    Function<Integer, Color> color, boolean loop, boolean singleSelectionMode, BiConsumer<Message, Integer> success,
                    Consumer<Message> cancel, Function<Integer,String> text)
=======
                    Function<Integer,Color> color, boolean loop, BiConsumer<Message, Integer> success,
                    Consumer<Message> cancel, Function<Integer,String> text, boolean singleSelectionMode)
>>>>>>> fa5f2b9a
    {
        super(waiter, users, roles, timeout, unit, choices, loop, singleSelectionMode, cancel, color, text, success,
            Arrays.asList(SelectionMenu.SELECT, SelectionMenu.UP, SelectionMenu.DOWN, SelectionMenu.CANCEL));
        this.leftEnd = leftEnd;
        this.rightEnd = rightEnd;
        this.defaultLeft = defaultLeft;
        this.defaultRight = defaultRight;
<<<<<<< HEAD
=======
        this.color = color;
        this.loop = loop;
        this.success = success;
        this.cancel = cancel;
        this.text = text;
        this.singleSelectionMode = singleSelectionMode;
    }

    /**
     * Constructor for backwards compatibility (calls new constructor with singleSelectionMode = false)
     * @deprecated Use Constructor with extra boolean {@code singleSelectionMode} instead
     */
    @Deprecated
    SelectionDialog(EventWaiter waiter, Set<User> users, Set<Role> roles, long timeout, TimeUnit unit,
                    List<String> choices, String leftEnd, String rightEnd, String defaultLeft, String defaultRight,
                    Function<Integer,Color> color, boolean loop, BiConsumer<Message, Integer> success,
                    Consumer<Message> cancel, Function<Integer,String> text)
    {
        this(waiter, users, roles, timeout, unit, choices, leftEnd, rightEnd, defaultLeft, defaultRight, color, loop, success, cancel, text, false);
    }

    /**
     * Shows the SelectionDialog as a new {@link net.dv8tion.jda.core.entities.Message Message} 
     * in the provided {@link net.dv8tion.jda.core.entities.MessageChannel MessageChannel}, starting with
     * the first selection.
     * 
     * @param  channel
     *         The MessageChannel to send the new Message to
     */
    @Override
    public void display(MessageChannel channel)
    {
        showDialog(channel, 1);
>>>>>>> fa5f2b9a
    }

    @Override
<<<<<<< HEAD
    protected Message render(int selection)
=======
    public void display(Message message)
    {
        showDialog(message, 1);
    }
    
    /**
     * Shows the SelectionDialog as a new {@link net.dv8tion.jda.core.entities.Message Message} 
     * in the provided {@link net.dv8tion.jda.core.entities.MessageChannel MessageChannel}, starting with
     * the number selection provided.
     * 
     * @param  channel
     *         The MessageChannel to send the new Message to
     * @param  selection
     *         The number selection to start on
     */
    public void showDialog(MessageChannel channel, int selection)
    {
        if(selection<1)
            selection = 1;
        else if(selection>choices.size())
            selection = choices.size();
        Message msg = render(selection);
        initialize(channel.sendMessage(msg), selection);
    }
    
    /**
     * Displays this SelectionDialog by editing the provided 
     * {@link net.dv8tion.jda.core.entities.Message Message}, starting with the number selection
     * provided.
     * 
     * @param  message
     *         The Message to display the Menu in
     * @param  selection
     *         The number selection to start on
     */
    public void showDialog(Message message, int selection)
    {
        if(selection<1)
            selection = 1;
        else if(selection>choices.size())
            selection = choices.size();
        Message msg = render(selection);
        initialize(message.editMessage(msg), selection);
    }
    
    private void initialize(RestAction<Message> action, int selection)
    {
        action.queue(m -> {
            if(choices.size()>1)
            {
                m.addReaction(UP).queue();
                m.addReaction(SELECT).queue();
                m.addReaction(CANCEL).queue();
                m.addReaction(DOWN).queue(v -> selectionDialog(m, selection), v -> selectionDialog(m, selection));
            }
            else
            {
                m.addReaction(SELECT).queue();
                m.addReaction(CANCEL).queue(v -> selectionDialog(m, selection), v -> selectionDialog(m, selection));
            }
        });
    }
    
    private void selectionDialog(Message message, int selection)
    {
        waiter.waitForEvent(MessageReactionAddEvent.class, event -> {
            if(!event.getMessageId().equals(message.getId()))
                return false;
            if(!(UP.equals(event.getReaction().getReactionEmote().getName())
                    || DOWN.equals(event.getReaction().getReactionEmote().getName())
                    || CANCEL.equals(event.getReaction().getReactionEmote().getName())
                    || SELECT.equals(event.getReaction().getReactionEmote().getName())))
                return false;
            return isValidUser(event.getUser(), event.getGuild());
        }, event -> {
            int newSelection = selection;
            switch(event.getReaction().getReactionEmote().getName())
            {
                case UP:
                    if(newSelection>1)
                        newSelection--;
                    else if(loop)
                        newSelection = choices.size();
                    break;
                case DOWN:
                    if(newSelection<choices.size())
                        newSelection++;
                    else if(loop)
                        newSelection = 1;
                    break;
                case SELECT:
                    success.accept(message, selection);
                    if(singleSelectionMode)
                        return;
                    break;
                case CANCEL:
                    cancel.accept(message);
                    return;

            }
            try {
                event.getReaction().removeReaction(event.getUser()).queue();
            } catch (PermissionException ignored) {}
            int n = newSelection;
            message.editMessage(render(n)).queue(m -> selectionDialog(m, n));
        }, timeout, unit, () -> cancel.accept(message));
    }
    
    private Message render(int selection)
>>>>>>> fa5f2b9a
    {
        StringBuilder sbuilder = new StringBuilder();
        for(int i=0; i<choices.size(); i++)
            if(i+1==selection)
                sbuilder.append("\n").append(leftEnd).append(choices.get(i)).append(rightEnd);
            else
                sbuilder.append("\n").append(defaultLeft).append(choices.get(i)).append(defaultRight);
        MessageBuilder mbuilder = new MessageBuilder();
        String content = textFunction.apply(selection);
        if(content!=null)
            mbuilder.append(content);
        return mbuilder.setEmbed(new EmbedBuilder()
                .setColor(colorFunction.apply(selection))
                .setDescription(sbuilder.toString())
                .build()).build();
    }

    /**
     * The {@link com.jagrosh.jdautilities.menu.Menu.Builder Menu.Builder} for
     * a {@link com.jagrosh.jdautilities.menu.SelectionDialog SelectionDialog}.
     *
     * @author John Grosh
     */
    public static class Builder extends SelectionMenu.Builder<Builder, SelectionDialog>
    {

        private String leftEnd = "";
        private String rightEnd  = "";
        private String defaultLeft = "";
        private String defaultRight = "";
<<<<<<< HEAD
=======
        private Function<Integer,Color> color = i -> null;
        private boolean loop = true;
        private Function<Integer,String> text = i -> null;
        private BiConsumer<Message, Integer> selection;
        private Consumer<Message> cancel = (m) -> {};
        private boolean singleSelectionMode = false;
>>>>>>> fa5f2b9a

        /**
         * Builds the {@link com.jagrosh.jdautilities.menu.SelectionDialog SelectionDialog}
         * with this Builder.
         *
         * @return The SelectionDialog built from this Builder.
         *
         * @throws java.lang.IllegalArgumentException
         *         If one of the following is violated:
         *         <ul>
         *             <li>No {@link com.jagrosh.jdautilities.commons.waiter.EventWaiter EventWaiter} was set.</li>
         *             <li>No choices were set.</li>
         *             <li>No action {@link java.util.function.BiConsumer BiConsumer} was set.</li>
         *         </ul>
         */
        @Override
        public SelectionDialog build()
        {
            Checks.check(waiter != null, "Must set an EventWaiter");
            Checks.check(!choices.isEmpty(), "Must have at least one choice");
            Checks.check(selection != null, "Must provide a selection consumer");

            return new SelectionDialog(waiter,users,roles,timeout,unit,choices,leftEnd,rightEnd,
<<<<<<< HEAD
                    defaultLeft,defaultRight,color,loop, singleSelectionMode, selection, cancel,text);
=======
                    defaultLeft,defaultRight,color,loop, selection, cancel,text, singleSelectionMode);
        }

        /**
         * Sets the {@link java.awt.Color Color} of the {@link net.dv8tion.jda.core.entities.MessageEmbed MessageEmbed}.
         *
         * @param  color
         *         The Color of the MessageEmbed
         *
         * @return This builder
         */
        public Builder setColor(Color color)
        {
            this.color = i -> color;
            return this;
        }

        /**
         * Sets the {@link java.awt.Color Color} of the {@link net.dv8tion.jda.core.entities.MessageEmbed MessageEmbed},
         * relative to the current selection number as determined by the provided
         * {@link java.util.function.Function Function}.
         * <br>As the selection changes, the Function will re-process the current selection number,
         * allowing for the color of the embed to change depending on the selection number.
         *
         * @param  color
         *         A Function that uses current selection number to get a Color for the MessageEmbed
         *
         * @return This builder
         */
        public Builder setColor(Function<Integer,Color> color)
        {
            this.color = color;
            return this;
        }

        /**
         * Sets the text of the {@link net.dv8tion.jda.core.entities.Message Message} to be displayed
         * when the {@link com.jagrosh.jdautilities.menu.SelectionDialog SelectionDialog} is built.
         *
         * <p>This is displayed directly above the embed.
         *
         * @param  text
         *         The Message content to be displayed above the embed when the SelectionDialog is built
         *
         * @return This builder
         */
        public Builder setText(String text)
        {
            this.text = i -> text;
            return this;
        }

        /**
         * Sets the text of the {@link net.dv8tion.jda.core.entities.Message Message} to be displayed
         * relative to the current selection number as determined by the provided
         * {@link java.util.function.Function Function}.
         * <br>As the selection changes, the Function will re-process the current selection number,
         * allowing for the displayed text of the Message to change depending on the selection number.
         *
         * @param  text
         *         A Function that uses current selection number to get a text for the Message
         *
         * @return This builder
         */
        public Builder setText(Function<Integer,String> text)
        {
            this.text = text;
            return this;
>>>>>>> fa5f2b9a
        }

        /**
         * Sets the text to use on either end of the selected item.
         * <br>Usage is primarily to mark which item is currently selected.
         *
         * @param  left
         *         The left selection end
         * @param  right
         *         The right selection end
         *
         * @return This builder
         */
        public Builder setSelectedEnds(String left, String right)
        {
            this.leftEnd = left;
            this.rightEnd = right;
            return this;
        }

        /**
         * Sets the text to use on either side of all unselected items. This will not
         * be applied to the selected item.
         * <br>Usage is primarily to mark which items are not currently selected.
         *
         * @param  left
         *         The left non-selection end
         * @param  right
         *         The right non-selection end
         *
         * @return This builder
         */
        public Builder setDefaultEnds(String left, String right)
        {
            this.defaultLeft = left;
            this.defaultRight = right;
            return this;
        }

<<<<<<< HEAD
=======
        /**
         * Sets if moving up when at the top selection jumps to the bottom, and visa-versa.
         *
         * @param  loop
         *         {@code true} if pressing up while at the top selection should loop
         *         to the bottom, {@code false} if it should not
         *
         * @return This builder
         */
        public Builder useLooping(boolean loop)
        {
            this.loop = loop;
            return this;
        }

        /**
         * Sets if the Menu should exit when a selection was made.
         * By default, this is false and the menu continues showing choices even after a selection was made.
         *
         * @param  singleSelectionMode
         *         {@code true} if the menu should exit after the first selection being made
         *
         * @return This builder
         */
        public Builder useSingleSelectionMode(boolean singleSelectionMode)
        {
            this.singleSelectionMode = singleSelectionMode;
            return this;
        }

        /**
         * Sets a {@link java.util.function.BiConsumer BiConsumer} action to perform once a selection is made.
         * <br>The {@link net.dv8tion.jda.core.entities.Message Message} provided is the one used to display
         * the menu and the {@link java.lang.Integer Integer} is that of the selection made by the user,
         * and selections are in order of addition, 1 being the first String choice.
         *
         * @param  selection
         *         A Consumer for the selection. This is one-based indexing.
         *
         * @return This builder
         */
        public Builder setSelectionConsumer(BiConsumer<Message, Integer> selection)
        {
            this.selection = selection;
            return this;
        }

        /**
         * Sets a {@link java.util.function.Consumer Consumer} action to take if the menu is cancelled, either
         * via the cancel button being used, or if the SelectionDialog times out.
         *
         * @param  cancel
         *         The action to take when the SelectionDialog is cancelled
         *
         * @return This builder
         */
        public Builder setCanceled(Consumer<Message> cancel)
        {
            this.cancel = cancel;
            return this;
        }

        /**
         * Clears the choices to be shown.
         *
         * @return This builder
         */
        public Builder clearChoices()
        {
            this.choices.clear();
            return this;
        }

        /**
         * Sets the String choices to be shown as selections.
         *
         * @param  choices
         *         The String choices to show
         * @return the builder
         */
        public Builder setChoices(String... choices)
        {
            this.choices.clear();
            this.choices.addAll(Arrays.asList(choices));
            return this;
        }

        /**
         * Adds String choices to be shown as selections.
         *
         * @param  choices
         *         The String choices to add
         *
         * @return This builder
         */
        public Builder addChoices(String... choices)
        {
            this.choices.addAll(Arrays.asList(choices));
            return this;
        }
>>>>>>> fa5f2b9a
    }
}<|MERGE_RESOLUTION|>--- conflicted
+++ resolved
@@ -41,23 +41,10 @@
  */
 public class SelectionDialog extends SelectionMenu
 {
-<<<<<<< HEAD
     /**
      * @deprecated Use {@link com.jagrosh.jdautilities.menu.SelectionMenu#UP this} instead
      */
     @Deprecated
-=======
-    private final List<String> choices;
-    private final String leftEnd, rightEnd;
-    private final String defaultLeft, defaultRight;
-    private final Function<Integer,Color> color;
-    private final boolean loop;
-    private final Function<Integer,String> text;
-    private final BiConsumer<Message, Integer> success;
-    private final Consumer<Message> cancel;
-    private final boolean singleSelectionMode;
-    
->>>>>>> fa5f2b9a
     public static final String UP = "\uD83D\uDD3C";
 
     /**
@@ -84,13 +71,8 @@
     
     private SelectionDialog(EventWaiter waiter, Set<User> users, Set<Role> roles, long timeout, TimeUnit unit,
                     List<String> choices, String leftEnd, String rightEnd, String defaultLeft, String defaultRight,
-<<<<<<< HEAD
-                    Function<Integer, Color> color, boolean loop, boolean singleSelectionMode, BiConsumer<Message, Integer> success,
-                    Consumer<Message> cancel, Function<Integer,String> text)
-=======
                     Function<Integer,Color> color, boolean loop, BiConsumer<Message, Integer> success,
                     Consumer<Message> cancel, Function<Integer,String> text, boolean singleSelectionMode)
->>>>>>> fa5f2b9a
     {
         super(waiter, users, roles, timeout, unit, choices, loop, singleSelectionMode, cancel, color, text, success,
             Arrays.asList(SelectionMenu.SELECT, SelectionMenu.UP, SelectionMenu.DOWN, SelectionMenu.CANCEL));
@@ -98,14 +80,6 @@
         this.rightEnd = rightEnd;
         this.defaultLeft = defaultLeft;
         this.defaultRight = defaultRight;
-<<<<<<< HEAD
-=======
-        this.color = color;
-        this.loop = loop;
-        this.success = success;
-        this.cancel = cancel;
-        this.text = text;
-        this.singleSelectionMode = singleSelectionMode;
     }
 
     /**
@@ -121,135 +95,8 @@
         this(waiter, users, roles, timeout, unit, choices, leftEnd, rightEnd, defaultLeft, defaultRight, color, loop, success, cancel, text, false);
     }
 
-    /**
-     * Shows the SelectionDialog as a new {@link net.dv8tion.jda.core.entities.Message Message} 
-     * in the provided {@link net.dv8tion.jda.core.entities.MessageChannel MessageChannel}, starting with
-     * the first selection.
-     * 
-     * @param  channel
-     *         The MessageChannel to send the new Message to
-     */
     @Override
-    public void display(MessageChannel channel)
-    {
-        showDialog(channel, 1);
->>>>>>> fa5f2b9a
-    }
-
-    @Override
-<<<<<<< HEAD
     protected Message render(int selection)
-=======
-    public void display(Message message)
-    {
-        showDialog(message, 1);
-    }
-    
-    /**
-     * Shows the SelectionDialog as a new {@link net.dv8tion.jda.core.entities.Message Message} 
-     * in the provided {@link net.dv8tion.jda.core.entities.MessageChannel MessageChannel}, starting with
-     * the number selection provided.
-     * 
-     * @param  channel
-     *         The MessageChannel to send the new Message to
-     * @param  selection
-     *         The number selection to start on
-     */
-    public void showDialog(MessageChannel channel, int selection)
-    {
-        if(selection<1)
-            selection = 1;
-        else if(selection>choices.size())
-            selection = choices.size();
-        Message msg = render(selection);
-        initialize(channel.sendMessage(msg), selection);
-    }
-    
-    /**
-     * Displays this SelectionDialog by editing the provided 
-     * {@link net.dv8tion.jda.core.entities.Message Message}, starting with the number selection
-     * provided.
-     * 
-     * @param  message
-     *         The Message to display the Menu in
-     * @param  selection
-     *         The number selection to start on
-     */
-    public void showDialog(Message message, int selection)
-    {
-        if(selection<1)
-            selection = 1;
-        else if(selection>choices.size())
-            selection = choices.size();
-        Message msg = render(selection);
-        initialize(message.editMessage(msg), selection);
-    }
-    
-    private void initialize(RestAction<Message> action, int selection)
-    {
-        action.queue(m -> {
-            if(choices.size()>1)
-            {
-                m.addReaction(UP).queue();
-                m.addReaction(SELECT).queue();
-                m.addReaction(CANCEL).queue();
-                m.addReaction(DOWN).queue(v -> selectionDialog(m, selection), v -> selectionDialog(m, selection));
-            }
-            else
-            {
-                m.addReaction(SELECT).queue();
-                m.addReaction(CANCEL).queue(v -> selectionDialog(m, selection), v -> selectionDialog(m, selection));
-            }
-        });
-    }
-    
-    private void selectionDialog(Message message, int selection)
-    {
-        waiter.waitForEvent(MessageReactionAddEvent.class, event -> {
-            if(!event.getMessageId().equals(message.getId()))
-                return false;
-            if(!(UP.equals(event.getReaction().getReactionEmote().getName())
-                    || DOWN.equals(event.getReaction().getReactionEmote().getName())
-                    || CANCEL.equals(event.getReaction().getReactionEmote().getName())
-                    || SELECT.equals(event.getReaction().getReactionEmote().getName())))
-                return false;
-            return isValidUser(event.getUser(), event.getGuild());
-        }, event -> {
-            int newSelection = selection;
-            switch(event.getReaction().getReactionEmote().getName())
-            {
-                case UP:
-                    if(newSelection>1)
-                        newSelection--;
-                    else if(loop)
-                        newSelection = choices.size();
-                    break;
-                case DOWN:
-                    if(newSelection<choices.size())
-                        newSelection++;
-                    else if(loop)
-                        newSelection = 1;
-                    break;
-                case SELECT:
-                    success.accept(message, selection);
-                    if(singleSelectionMode)
-                        return;
-                    break;
-                case CANCEL:
-                    cancel.accept(message);
-                    return;
-
-            }
-            try {
-                event.getReaction().removeReaction(event.getUser()).queue();
-            } catch (PermissionException ignored) {}
-            int n = newSelection;
-            message.editMessage(render(n)).queue(m -> selectionDialog(m, n));
-        }, timeout, unit, () -> cancel.accept(message));
-    }
-    
-    private Message render(int selection)
->>>>>>> fa5f2b9a
     {
         StringBuilder sbuilder = new StringBuilder();
         for(int i=0; i<choices.size(); i++)
@@ -280,15 +127,6 @@
         private String rightEnd  = "";
         private String defaultLeft = "";
         private String defaultRight = "";
-<<<<<<< HEAD
-=======
-        private Function<Integer,Color> color = i -> null;
-        private boolean loop = true;
-        private Function<Integer,String> text = i -> null;
-        private BiConsumer<Message, Integer> selection;
-        private Consumer<Message> cancel = (m) -> {};
-        private boolean singleSelectionMode = false;
->>>>>>> fa5f2b9a
 
         /**
          * Builds the {@link com.jagrosh.jdautilities.menu.SelectionDialog SelectionDialog}
@@ -311,79 +149,8 @@
             Checks.check(!choices.isEmpty(), "Must have at least one choice");
             Checks.check(selection != null, "Must provide a selection consumer");
 
-            return new SelectionDialog(waiter,users,roles,timeout,unit,choices,leftEnd,rightEnd,
-<<<<<<< HEAD
-                    defaultLeft,defaultRight,color,loop, singleSelectionMode, selection, cancel,text);
-=======
-                    defaultLeft,defaultRight,color,loop, selection, cancel,text, singleSelectionMode);
-        }
-
-        /**
-         * Sets the {@link java.awt.Color Color} of the {@link net.dv8tion.jda.core.entities.MessageEmbed MessageEmbed}.
-         *
-         * @param  color
-         *         The Color of the MessageEmbed
-         *
-         * @return This builder
-         */
-        public Builder setColor(Color color)
-        {
-            this.color = i -> color;
-            return this;
-        }
-
-        /**
-         * Sets the {@link java.awt.Color Color} of the {@link net.dv8tion.jda.core.entities.MessageEmbed MessageEmbed},
-         * relative to the current selection number as determined by the provided
-         * {@link java.util.function.Function Function}.
-         * <br>As the selection changes, the Function will re-process the current selection number,
-         * allowing for the color of the embed to change depending on the selection number.
-         *
-         * @param  color
-         *         A Function that uses current selection number to get a Color for the MessageEmbed
-         *
-         * @return This builder
-         */
-        public Builder setColor(Function<Integer,Color> color)
-        {
-            this.color = color;
-            return this;
-        }
-
-        /**
-         * Sets the text of the {@link net.dv8tion.jda.core.entities.Message Message} to be displayed
-         * when the {@link com.jagrosh.jdautilities.menu.SelectionDialog SelectionDialog} is built.
-         *
-         * <p>This is displayed directly above the embed.
-         *
-         * @param  text
-         *         The Message content to be displayed above the embed when the SelectionDialog is built
-         *
-         * @return This builder
-         */
-        public Builder setText(String text)
-        {
-            this.text = i -> text;
-            return this;
-        }
-
-        /**
-         * Sets the text of the {@link net.dv8tion.jda.core.entities.Message Message} to be displayed
-         * relative to the current selection number as determined by the provided
-         * {@link java.util.function.Function Function}.
-         * <br>As the selection changes, the Function will re-process the current selection number,
-         * allowing for the displayed text of the Message to change depending on the selection number.
-         *
-         * @param  text
-         *         A Function that uses current selection number to get a text for the Message
-         *
-         * @return This builder
-         */
-        public Builder setText(Function<Integer,String> text)
-        {
-            this.text = text;
-            return this;
->>>>>>> fa5f2b9a
+            return new SelectionDialog(waiter, users, roles, timeout, unit, choices, leftEnd, rightEnd,
+                    defaultLeft, defaultRight, color, loop, selection, cancel, text, singleSelectionMode);
         }
 
         /**
@@ -423,108 +190,5 @@
             return this;
         }
 
-<<<<<<< HEAD
-=======
-        /**
-         * Sets if moving up when at the top selection jumps to the bottom, and visa-versa.
-         *
-         * @param  loop
-         *         {@code true} if pressing up while at the top selection should loop
-         *         to the bottom, {@code false} if it should not
-         *
-         * @return This builder
-         */
-        public Builder useLooping(boolean loop)
-        {
-            this.loop = loop;
-            return this;
-        }
-
-        /**
-         * Sets if the Menu should exit when a selection was made.
-         * By default, this is false and the menu continues showing choices even after a selection was made.
-         *
-         * @param  singleSelectionMode
-         *         {@code true} if the menu should exit after the first selection being made
-         *
-         * @return This builder
-         */
-        public Builder useSingleSelectionMode(boolean singleSelectionMode)
-        {
-            this.singleSelectionMode = singleSelectionMode;
-            return this;
-        }
-
-        /**
-         * Sets a {@link java.util.function.BiConsumer BiConsumer} action to perform once a selection is made.
-         * <br>The {@link net.dv8tion.jda.core.entities.Message Message} provided is the one used to display
-         * the menu and the {@link java.lang.Integer Integer} is that of the selection made by the user,
-         * and selections are in order of addition, 1 being the first String choice.
-         *
-         * @param  selection
-         *         A Consumer for the selection. This is one-based indexing.
-         *
-         * @return This builder
-         */
-        public Builder setSelectionConsumer(BiConsumer<Message, Integer> selection)
-        {
-            this.selection = selection;
-            return this;
-        }
-
-        /**
-         * Sets a {@link java.util.function.Consumer Consumer} action to take if the menu is cancelled, either
-         * via the cancel button being used, or if the SelectionDialog times out.
-         *
-         * @param  cancel
-         *         The action to take when the SelectionDialog is cancelled
-         *
-         * @return This builder
-         */
-        public Builder setCanceled(Consumer<Message> cancel)
-        {
-            this.cancel = cancel;
-            return this;
-        }
-
-        /**
-         * Clears the choices to be shown.
-         *
-         * @return This builder
-         */
-        public Builder clearChoices()
-        {
-            this.choices.clear();
-            return this;
-        }
-
-        /**
-         * Sets the String choices to be shown as selections.
-         *
-         * @param  choices
-         *         The String choices to show
-         * @return the builder
-         */
-        public Builder setChoices(String... choices)
-        {
-            this.choices.clear();
-            this.choices.addAll(Arrays.asList(choices));
-            return this;
-        }
-
-        /**
-         * Adds String choices to be shown as selections.
-         *
-         * @param  choices
-         *         The String choices to add
-         *
-         * @return This builder
-         */
-        public Builder addChoices(String... choices)
-        {
-            this.choices.addAll(Arrays.asList(choices));
-            return this;
-        }
->>>>>>> fa5f2b9a
     }
 }